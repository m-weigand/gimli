--- conflicted
+++ resolved
@@ -26,11 +26,6 @@
 
 namespace GIMLI {
 
-<<<<<<< HEAD
-typedef std::map< Index, double > NodeDistMap;
-
-typedef std::map< Index, NodeDistMap > Graph;
-=======
 class GraphDistInfo{
 public:    
     GraphDistInfo()
@@ -71,7 +66,6 @@
 //** sorted matrix
 typedef std::map< Index, NodeDistMap > Graph;
 
->>>>>>> de1e4aa9
 
 /*! Dijkstra's shortest path finding*/
 class DLLEXPORT Dijkstra {
@@ -86,11 +80,6 @@
 
     void setStartNode(Index startNode);
 
-<<<<<<< HEAD
-    IndexArray shortestPathTo(Index node) const;
-
-    inline double distance(Index node) { return distances_[node]; }
-=======
     /*!Set a root note for all distance calculations.*/
     IndexArray shortestPathTo(Index root) const;
 
@@ -99,7 +88,6 @@
     
     /*!Distance to node to the last known root.*/
     double distance(Index node); 
->>>>>>> de1e4aa9
 
     /*!All distances to root.*/
     RVector distances(Index root);
@@ -111,12 +99,6 @@
         return graph_;
     }
 
-<<<<<<< HEAD
-    class edge_ : std::pair< Index, Index > {
-    public:
-        edge_() : start(0), end(0) {}
-        edge_(Index a, Index b) : start(a), end(b) {}
-=======
     const Graph & graph() const {
         return graph_;
     }
@@ -129,7 +111,6 @@
     public:
         Edge_() : start(0), end(0) {}
         Edge_(Index a, Index b) : start(a), end(b) {}
->>>>>>> de1e4aa9
         Index start;
         Index end;
     };
