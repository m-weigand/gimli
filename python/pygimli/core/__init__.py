# -*- coding: utf-8 -*-

"""
pygimli.core
------------

Imports and extensions of the C++ bindings.
"""

import sys
import os
import traceback
import numpy as np

if sys.platform == 'win32':
    os.environ['PATH'] = __path__[0] + ';' + os.environ['PATH']

_pygimli_ = None

try:
    from . import _pygimli_
    from ._pygimli_ import *
except ImportError as e:
    print(e)
    traceback.print_exc(file=sys.stdout)
    sys.stderr.write("ERROR: cannot import the library '_pygimli_'.\n")

#######################################
###  Global convenience functions #####
#######################################

from .. _logger import *

_pygimli_.load = None
from .load import load, optImport, opt_import, getConfigPath

from pygimli.viewer import show, plt, wait
from pygimli.solver import solve
from pygimli.meshtools import interpolate, createGrid
from pygimli.utils import boxprint


def showNow():
    pass
#    showLater(0)  # not working anymore

__swatch__ = _pygimli_.Stopwatch()

def tic(msg=None):
    """Start global timer. Print elpased time with `toc()`."""
    if msg:
        print(msg)
    __swatch__.start()


def toc(msg=None, box=False):
    """Print elapsed time since global timer was started with `tic()`."""
    if msg:
        print(msg, end=' ')
    seconds = dur()
    m, s = divmod(seconds, 60)
    h, m = divmod(m, 60)
    if h <= 0 and m <= 0:
        time = "%.2f" % s
    elif h <= 0:
        if m == 1.0:
            time = "%d minute and %.2f" % (m, s)
        else:
            time = "%d minutes and %.2f" % (m, s)
    elif h == 1.0:
        time = "%d hour, %d minutes and %.2f" % (h, m, s)
    else:
        time = "%d hours, %d minutes and %.2f" % (h, m, s)
    p = print if not box else boxprint
    p("Elapsed time is %s seconds." % time)


def dur():
    """Return time in seconds since global timer was started with `tic()`."""
    return __swatch__.duration()


############################
# print function for gimli stuff
############################


def RVector_str(self, valsOnly=False):
    s = str()

    if not valsOnly:
        s = str(self.size())

    if len(self) == 0:
        return s
    else:
        s += " ["

    if len(self) < 101:
        for i in range(0, len(self) - 1):
            s = s + str(self[i]) + ", "

        s = s + str(self[len(self) - 1]) + "]"
        return s
    return (str(self.size()) + " [" + str(self[0]) + ",...," + str(
        self[self.size() - 1]) + "]")


def RVector3_str(self):
    return ("RVector3: (" + str(self.x()) + ", " + str(self.y()) + ", " + str(
        self.z()) + ")")


def R3Vector_str(self):
    if self.size() < 20:
        return self.array().__str__()

    return "R3Vector: n=" + str(self.size())


def RMatrix_str(self):
    s = "RMatrix: " + str(self.rows()) + " x " + str(self.cols())

    if self.rows() < 6:
        s += '\n'
        for v in range(self.rows()):
            s += self[v].__str__(True) + '\n'
    return s


def CMatrix_str(self):
    s = "CMatrix: " + str(self.rows()) + " x " + str(self.cols())

    if self.rows() < 6:
        s += '\n'
        for v in range(self.rows()):
            s += self[v].__str__(True) + '\n'
    return s


def Line_str(self):
    return "Line: " + str(self.p0()) + "  " + str(self.p1())


def Data_str(self):
    return ("Data: Sensors: " + str(self.sensorCount()) + " data: " + str(
        self.size()))


def ElementMatrix_str(self):

    s = ''
    for i in range(self.size()):
        s += str(self.idx(i)) + "\t: "

        for j in range(self.size()):
            s += str(self.getVal(i, j)) + " "
        s += '\n'
    return s


_pygimli_.RVector.__str__ = RVector_str
_pygimli_.CVector.__str__ = RVector_str
_pygimli_.BVector.__str__ = RVector_str
_pygimli_.IVector.__str__ = RVector_str
_pygimli_.IndexArray.__str__ = RVector_str
_pygimli_.RVector3.__str__ = RVector3_str
_pygimli_.R3Vector.__str__ = R3Vector_str

_pygimli_.RMatrix.__str__ = RMatrix_str
_pygimli_.CMatrix.__str__ = CMatrix_str
_pygimli_.Line.__str__ = Line_str
_pygimli_.DataContainer.__str__ = Data_str
_pygimli_.ElementMatrix.__str__ = ElementMatrix_str

############################
# compatibility stuff
############################

def nonzero_test(self):
    raise BaseException("Warning! there is no 'and' and 'or' for "
                        "BVector and RVector. " +
                        "Use binary operators '&' or '|' instead. " +
                        "If you looking for the nonzero test, use len(v) > 0")

def np_round__(self, r):
    return np.round(self.array(), r)


_pygimli_.RVector.__bool__ = nonzero_test
_pygimli_.R3Vector.__bool__ = nonzero_test
_pygimli_.BVector.__bool__ = nonzero_test
_pygimli_.CVector.__bool__ = nonzero_test
_pygimli_.IVector.__bool__ = nonzero_test
_pygimli_.IndexArray.__bool__ = nonzero_test

_pygimli_.RVector.__nonzero__ = nonzero_test
_pygimli_.R3Vector.__nonzero__ = nonzero_test
_pygimli_.BVector.__nonzero__ = nonzero_test
_pygimli_.CVector.__nonzero__ = nonzero_test
_pygimli_.IVector.__nonzero__ = nonzero_test
_pygimli_.IndexArray.__nonzero__ = nonzero_test

_pygimli_.RVector.__round__ = np_round__


def _invertBVector_(self):
    return _pygimli_.inv(self)


_pygimli_.BVector.__invert__ = _invertBVector_
_pygimli_.BVector.__inv__ = _invertBVector_


def _lowerThen_(self, v2):
    """Overwrite bvector = v1 < v2 since there is a wrong operator due to the
    boost binding generation
    """
    return _pygimli_.inv(self >= v2)


_pygimli_.RVector.__lt__ = _lowerThen_
_pygimli_.R3Vector.__lt__ = _lowerThen_
_pygimli_.BVector.__lt__ = _lowerThen_
_pygimli_.CVector.__lt__ = _lowerThen_
_pygimli_.IVector.__lt__ = _lowerThen_
_pygimli_.IndexArray.__lt__ = _lowerThen_

######################
# special constructors
######################

# Overwrite constructor for IndexArray
# This seams ugly but necessary until we can recognize numpy array in
# custom_rvalue
__origIndexArrayInit__ = _pygimli_.IndexArray.__init__


def __newIndexArrayInit__(self, arr, val=None):
    """"""
    # print("Custom IndexArray", arr, val)
    if hasattr(arr, 'dtype') and hasattr(arr, '__iter__'):
        __origIndexArrayInit__(self, [int(a) for a in arr])
    else:
        if val:
            __origIndexArrayInit__(self, arr, val)
        else:
            __origIndexArrayInit__(self, arr)


_pygimli_.IndexArray.__init__ = __newIndexArrayInit__

# Overwrite constructor for BVector
# This seams ugly but necessary until we can recognize numpy array in
# custom_rvalue
__origBVectorInit__ = _pygimli_.BVector.__init__


def __newBVectorInit__(self, arr, val=None):
    if hasattr(arr, 'dtype') and hasattr(arr, '__iter__'):
        # this is hell slow .. better in custom_rvalue.cpp or in
        # vector.h directly from pyobject
        __origBVectorInit__(self, len(arr))
        for i, a in enumerate(arr):
            self.setVal(bool(a), i)
    else:
        if val:
            __origBVectorInit__(self, arr, val)
        else:
            __origBVectorInit__(self, arr)


_pygimli_.BVector.__init__ = __newBVectorInit__

######################
# special overwrites
######################

# RVector + int fails .. so we need to tweak this command
__oldRVectorAdd__ = _pygimli_.RVector.__add__


def __newRVectorAdd__(a, b):
    if isinstance(b, np.ndarray) and b.dtype == complex:
        return __oldRVectorAdd__(a, CVector(b))
    if isinstance(b, int):
        return __oldRVectorAdd__(a, float(b))
    if isinstance(a, int):
        return __oldRVectorAdd__(float(a), b)
    return __oldRVectorAdd__(a, b)


_pygimli_.RVector.__add__ = __newRVectorAdd__

__oldRVectorSub__ = _pygimli_.RVector.__sub__


def __newRVectorSub__(a, b):
    if isinstance(b, int):
        return __oldRVectorSub__(a, float(b))
    if isinstance(a, int):
        return __oldRVectorSub__(float(a), b)
    return __oldRVectorSub__(a, b)


_pygimli_.RVector.__sub__ = __newRVectorSub__

__oldRVectorMul__ = _pygimli_.RVector.__mul__


def __newRVectorMul__(a, b):
    if isinstance(b, int):
        return __oldRVectorMul__(a, float(b))
    if isinstance(a, int):
        return __oldRVectorMul__(float(a), b)
    return __oldRVectorMul__(a, b)


_pygimli_.RVector.__mul__ = __newRVectorMul__

try:
    __oldRVectorTrueDiv__ = _pygimli_.RVector.__truediv__

    def __newRVectorTrueDiv__(a, b):
        if isinstance(b, int):
            return __oldRVectorTrueDiv__(a, float(b))
        if isinstance(a, int):
            return __oldRVectorTrueDiv__(float(a), b)
        return __oldRVectorTrueDiv__(a, b)

    _pygimli_.RVector.__truediv__ = __newRVectorTrueDiv__
except:
    __oldRVectorTrueDiv__ = _pygimli_.RVector.__div__

    def __newRVectorTrueDiv__(a, b):
        if isinstance(b, int):
            return __oldRVectorTrueDiv__(a, float(b))
        if isinstance(a, int):
            return __oldRVectorTrueDiv__(float(a), b)
        return __oldRVectorTrueDiv__(a, b)

    _pygimli_.RVector.__div__ = __newRVectorTrueDiv__

################################################################################
# override wrong default conversion from int to IndexArray(int) for setVal     #
################################################################################
__origRVectorSetVal__ = _pygimli_.RVector.setVal


def __newRVectorSetVal__(self, *args, **kwargs):
    #print('__newRVectorSetVal__', *args, **kwargs)
    if len(args) == 2:
        if isinstance(args[1], int):
            if args[1] < 0:
                return __origRVectorSetVal__(self, args[0],
                                             i=len(self) + args[1])
            else:
                return __origRVectorSetVal__(self, args[0], i=args[1])
        if isinstance(args[1], _pygimli_.BVector):
            return __origRVectorSetVal__(self, args[0], bv=args[1])
    return __origRVectorSetVal__(self, *args, **kwargs)


_pygimli_.RVector.setVal = __newRVectorSetVal__

__origR3VectorSetVal__ = _pygimli_.R3Vector.setVal


def __newR3VectorSetVal__(self, *args, **kwargs):
    #print('__newRVectorSetVal__', *args, **kwargs)
    if len(args) == 2:
        if isinstance(args[1], int):
            return __origR3VectorSetVal__(self, args[0], i=args[1])
        if isinstance(args[1], _pygimli_.BVector):
            return __origR3VectorSetVal__(self, args[0], bv=args[1])
    return __origR3VectorSetVal__(self, *args, **kwargs)


_pygimli_.R3Vector.setVal = __newR3VectorSetVal__

__origBVectorSetVal__ = _pygimli_.BVector.setVal


def __newBVectorSetVal__(self, *args, **kwargs):
    if len(args) == 2:
        if isinstance(args[1], int):
            return __origBVectorSetVal__(self, args[0], i=args[1])
        if isinstance(args[1], _pygimli_.BVector):
            return __origBVectorSetVal__(self, args[0], bv=args[1])
    return __origBVectorSetVal__(self, *args, **kwargs)


_pygimli_.BVector.setVal = __newBVectorSetVal__

__origCVectorSetVal__ = _pygimli_.CVector.setVal


def __newCVectorSetVal__(self, *args, **kwargs):
    if len(args) == 2:
        if isinstance(args[1], int):
            return __origCVectorSetVal__(self, args[0], i=args[1])
        if isinstance(args[1], _pygimli_.BVector):
            return __origCVectorSetVal__(self, args[0], bv=args[1])
    return __origCVectorSetVal__(self, *args, **kwargs)


_pygimli_.CVector.setVal = __newCVectorSetVal__

__origIVectorSetVal__ = _pygimli_.IVector.setVal


def __newIVectorSetVal__(self, *args, **kwargs):
    if len(args) == 2:
        if isinstance(args[1], int):
            return __origIVectorSetVal__(self, args[0], i=args[1])
        if isinstance(args[1], _pygimli_.BVector):
            return __origIVectorSetVal__(self, args[0], bv=args[1])
    return __origIVectorSetVal__(self, *args, **kwargs)


_pygimli_.IVector.setVal = __newIVectorSetVal__

__origIndexArraySetVal__ = _pygimli_.IndexArray.setVal


def __newIndexArraySetVal__(self, *args, **kwargs):
    if len(args) == 2:
        if isinstance(args[1], int):
            return __origIndexArraySetVal__(self, args[0], i=args[1])
        if isinstance(args[1], _pygimli_.BVector):
            return __origIndexArraySetVal__(self, args[0], bv=args[1])
    return __origIndexArraySetVal__(self, *args, **kwargs)


_pygimli_.IndexArray.setVal = __newIndexArraySetVal__


############################
# Indexing [] operator for RVector, CVector,
#                          RVector3, R3Vector, RMatrix, CMatrix
############################
def __getVal(self, idx):
    """Hell slow"""

    # print("getval", type(idx), idx)
    # print(dir(idx))
    if isinstance(idx, _pygimli_.BVector) or isinstance(
            idx, _pygimli_.IVector) or isinstance(idx, _pygimli_.IndexArray):
        # print("BVector, IVector, IndexArray", idx)
        return self(idx)
    elif isinstance(idx, slice):

        s = idx.start
        e = idx.stop
        if s is None:
            s = 0
        if e is None:
            e = len(self)

        if idx.step is None:
            return self.getVal(int(s), int(e))
        else:
            #print(s,e,idx.step)
            step = idx.step
            if step < 0 and idx.start is None and idx.stop is None:
                ids = range(e - 1, s - 1, idx.step)
            else:
                ids = range(s, e, idx.step)

            if len(ids):
                return self(ids)
            else:
                return self(0)
                #raise Exception("slice invalid")

    elif isinstance(idx, list) or hasattr(idx, '__iter__'):
        if isinstance(idx[0], int):
            return self(idx)
        elif hasattr(idx[0], 'dtype'):
            # print("numpy: ", idx[0].dtype.str, idx[0].dtype ,type(idx[0]))
            if idx[0].dtype == 'bool':
                return self([i for i, x in enumerate(idx) if x])
                # return self[np.nonzero(idx)[0]]
        # print("default")
        return self([int(a) for a in idx])

    elif idx == -1:
        idx = len(self) - 1

    return self.getVal(int(idx))


def __setVal(self, idx, val):
    """
        Index write access []
    """
    # print("__setVal", self, 'idx', idx, 'val:', val)
    if isinstance(idx, slice):
        if idx.step is None:
            self.setVal(val, int(idx.start), int(idx.stop))
            return
        else:
            print("not yet implemented")
    elif isinstance(idx, tuple):
        # print("tuple", idx, type(idx))
        if isinstance(self, _pygimli_.RMatrix):
            self.rowRef(int(idx[0])).setVal(val, int(idx[1]))
            return
        else:
            pg.error("cant set index with tuple", idx, "for", self)
            return
    # if isinstance(idx, _pygimli_.BVector):
    # print("__setVal", self, idx, 'val:', val)
    # self.setVal(val, bv=idx)
    # return
    self.setVal(val, idx)


def __getValMatrix(self, idx):

    #    print(idx, type(idx))
    if isinstance(idx, slice):
        step = idx.step
        if step is None:
            step = 1
        start = idx.start
        if start is None:
            start = 0
        stop = idx.stop
        if stop is None:
            stop = len(self)

        return [self.rowR(i) for i in range(start, stop, step)]

    elif isinstance(idx, tuple):
        # print(idx, type(idx))
        if isinstance(idx[0], slice):
            if isinstance(idx[1], int):
                tmp = self.__getitem__(idx[0])
                ret = _pygimli_.RVector(len(tmp))
                for i, t in enumerate(tmp):
                    ret[i] = t[idx[1]]
                return ret
        else:
            return self.row(int(idx[0])).__getitem__(idx[1])

    if idx == -1:
        idx = len(self) - 1
    
    return self.row(idx)


_pygimli_.RVector.__setitem__ = __setVal
_pygimli_.RVector.__getitem__ = __getVal  # very slow -- inline is better

_pygimli_.CVector.__setitem__ = __setVal
_pygimli_.CVector.__getitem__ = __getVal  # very slow -- inline is better

_pygimli_.BVector.__setitem__ = __setVal
_pygimli_.BVector.__getitem__ = __getVal  # very slow -- inline is better

_pygimli_.IVector.__setitem__ = __setVal
_pygimli_.IVector.__getitem__ = __getVal  # very slow -- inline is better

_pygimli_.R3Vector.__setitem__ = __setVal
_pygimli_.R3Vector.__getitem__ = __getVal  # very slow -- inline is better

_pygimli_.IndexArray.__setitem__ = __setVal
_pygimli_.IndexArray.__getitem__ = __getVal  # very slow -- inline is better

_pygimli_.RVector3.__setitem__ = __setVal

_pygimli_.RMatrix.__getitem__ = __getValMatrix  # very slow -- inline is better
_pygimli_.RMatrix.__setitem__ = __setVal

_pygimli_.CMatrix.__getitem__ = __getValMatrix  # very slow -- inline is better
_pygimli_.CMatrix.__setitem__ = __setVal


############################
# len(RVector), RMatrix
############################
def PGVector_len(self):
    return self.size()


_pygimli_.RVector.__len__ = PGVector_len
_pygimli_.R3Vector.__len__ = PGVector_len
_pygimli_.BVector.__len__ = PGVector_len
_pygimli_.CVector.__len__ = PGVector_len
_pygimli_.IVector.__len__ = PGVector_len
_pygimli_.IndexArray.__len__ = PGVector_len

############################
# abs(RVector), RMatrix
############################
_pygimli_.RVector.__abs__ = _pygimli_.fabs
_pygimli_.CVector.__abs__ = _pygimli_.mag
_pygimli_.R3Vector.__abs__ = _pygimli_.absR3


def abs(v):
    if isinstance(v, _pygimli_.CVector):
        return _pygimli_.mag(v)
    elif isinstance(v, _pygimli_.R3Vector):
        return _pygimli_.absR3(v)
    elif isinstance(v, np.ndarray):
        return _pygimli_.absR3(v)
    elif isinstance(v, _pygimli_.RMatrix):
        raise BaseException("IMPLEMENTME")
        for i in range(len(v)):
            v[i] = _pygimli_.abs(v[i])
        return v

    return _pygimli_.fabs(v)


def RMatrix_len(self):
    return self.rows()


_pygimli_.RMatrix.__len__ = RMatrix_len
_pygimli_.CMatrix.__len__ = RMatrix_len

_pygimli_.RVector.ndim = 1
_pygimli_.BVector.ndim = 1
_pygimli_.CVector.ndim = 1
_pygimli_.RVector3.ndim = 1
_pygimli_.IVector.ndim = 1
_pygimli_.IndexArray.ndim = 1
_pygimli_.RMatrix.ndim = 2
_pygimli_.R3Vector.ndim = 2
_pygimli_.stdVectorRVector3.ndim = 2


############################
# Iterator support for RVector allow to apply python build-ins
############################
class VectorIter:

    def __init__(self, vec):
        self.it = vec.beginPyIter()
        self.vec = vec

    def __iter__(self):
        return self

    # this is for python < 3
    def next(self):
        return self.it.nextForPy()

    # this is the same but for python > 3
    def __next__(self):
        return self.it.nextForPy()


def __VectorIterCall__(self):
    return VectorIter(self)
    # don't use pygimli iterators here until the reference for temporary
    # vectors are collected
    # return _pygimli_.RVectorIter(self.beginPyIter())


_pygimli_.RVector.__iter__ = __VectorIterCall__
_pygimli_.R3Vector.__iter__ = __VectorIterCall__
_pygimli_.BVector.__iter__ = __VectorIterCall__
_pygimli_.IVector.__iter__ = __VectorIterCall__
_pygimli_.IndexArray.__iter__ = __VectorIterCall__
_pygimli_.CVector.__iter__ = __VectorIterCall__


class DefaultContainerIter:

    def __init__(self, vec):
        self.vec = vec
        self.length = len(vec)
        self.pos = -1

    def __iter__(self):
        return self

    def next(self):
        return self.__next__()

    # this is the same but for python > 3
    def __next__(self):
        self.pos += 1
        if self.pos == self.length:
            raise StopIteration()
        else:
            return self.vec[self.pos]


def __MatIterCall__(self):
    return DefaultContainerIter(self)


_pygimli_.RMatrix.__iter__ = __MatIterCall__
_pygimli_.CMatrix.__iter__ = __MatIterCall__


class Vector3Iter():
    """
    Simple iterator for RVector3, cause it lacks the core function
    .beginPyIter()
    """

    def __init__(self, vec):
        self.vec = vec
        self.length = 3
        self.pos = -1

    def __iter__(self):
        return self

    def next(self):
        return self.__next__()

    def __next__(self):
        self.pos += 1
        if self.pos == self.length:
            raise StopIteration()
        else:
            return self.vec[self.pos]


def __Vector3IterCall__(self):
    return Vector3Iter(self)


_pygimli_.RVector3.__iter__ = __Vector3IterCall__


# ######### c to python converter ######
# default converter from RVector3 to numpy array
def __RVector3ArrayCall__(self, dtype=None):
    #if idx:
    #print(self)
    #print(idx)
    #raise Exception("we need to fix this")
    import numpy as np
    return np.array([self.getVal(0), self.getVal(1), self.getVal(2)])


# default converter from RVector to numpy array


def __RVectorArrayCall__(self, dtype=None):

    #if idx and not isinstance(idx, numpy.dtype):
    #print("self:", self)
    #print("idx:", idx, type(idx) )
    #raise Exception("we need to fix this")
    # probably fixed!!!
    # import numpy as np
    # we need to copy the array until we can handle increasing the reference
    # counter in self.array() else it leads to strange behaviour
    # test in testRValueConverter.py:testNumpyFromRVec()
    # return np.array(self.array())
    return self.array()


# default converter from RVector to numpy array

_pygimli_.RVector.__array__ = __RVectorArrayCall__
# not yet ready handmade_wrappers.py
_pygimli_.BVector.__array__ = __RVectorArrayCall__
# not yet ready handmade_wrappers.py
# _pygimli_.IndexArray.__array__ = __RVectorArrayCall__
_pygimli_.R3Vector.__array__ = __RVectorArrayCall__
_pygimli_.RVector3.__array__ = __RVector3ArrayCall__


# hackish until stdVectorRVector3 will be removed
def __stdVectorRVector3ArrayCall(self, dtype=None):
    #if idx is not None:
    #print(self)
    #print(idx)
    return _pygimli_.stdVectorRVector3ToR3Vector(self).array()


_pygimli_.stdVectorRVector3.__array__ = __stdVectorRVector3ArrayCall

# _pygimli_.RVector3.__array__ = _pygimli_.RVector3.array
# del _pygimli_.RVector.__array__

##################################
# custom rvalues for special cases
##################################


def find(v):
    if hasattr(v, 'dtype') and hasattr(v, '__iter__'):
        # print('new find', v, _pygimli_.BVector(v))
        return _pygimli_.find(_pygimli_.BVector(v))
    else:
        # print('orig find')
        return _pygimli_.find(v)


def pow(v, p):
    """
        pow(v, int) is misinterpreted as pow(v, rvec(int))
        so we need to fix this
    """
    if isinstance(p, int):
        return _pygimli_.pow(v, float(p))
    return _pygimli_.pow(v, p)


def __RVectorPower(self, m):
    return pow(self, m)


_pygimli_.RVector.__pow__ = __RVectorPower

##################################
# usefull aliases
##################################

BlockMatrix = _pygimli_.RBlockMatrix
SparseMapMatrix = _pygimli_.RSparseMapMatrix
SparseMatrix = _pygimli_.RSparseMatrix
Vector = _pygimli_.RVector
Matrix = _pygimli_.RMatrix
Inversion = _pygimli_.RInversion
Pos = _pygimli_.RVector3
PosVector = _pygimli_.R3Vector

Trans = _pygimli_.RTrans
TransLinear = _pygimli_.RTransLinear
TransLin = _pygimli_.RTransLin
TransPower = _pygimli_.RTransPower
TransLog = _pygimli_.RTransLog
TransLogLU = _pygimli_.RTransLogLU
TransCotLU = _pygimli_.RTransCotLU
TransCumulative = _pygimli_.RTransCumulative

############################
# non automatic exposed functions
############################

def abs(v):
    """Should not necessary
    TODO expose .core.__abs()
    """
    if isinstance(v, _pygimli_.CVector):
        return _pygimli_.mag(v)
    elif isinstance(v, _pygimli_.R3Vector):
        return _pygimli_.absR3(v)
    elif isinstance(v, np.ndarray):
        return _pygimli_.abs(v)
    elif isinstance(v, _pygimli_.RMatrix):
        raise BaseException("IMPLEMENTME")
        for i in range(len(v)):
            v[i] = _pygimli_.abs(v[i])
        return v

    return _pygimli_.fabs(v)

# default BVector operator == (RVector, int) will be casted to
# BVector operator == (RVector, RVector(int)) and fails
# this needs a monkey patch for BVector operator == (RVector, int)
_pygimli_.__EQ_RVector__ = _pygimli_.RVector.__eq__


def __EQ_RVector__(self, val):
    if isinstance(val, int):
        val = float(val)
    return _pygimli_.__EQ_RVector__(self, val)


_pygimli_.RVector.__eq__ = __EQ_RVector__


############################
# usefull stuff
############################
def toIVector(v):
    print("do not use toIVector(v) use ndarray directly .. "
          "this method will be removed soon")
    ret = _pygimli_.IVector(len(v), 0)
    for i, r in enumerate(v):
        ret[i] = int(r)
    return ret


#__catOrig__ = _pygimli_.cat

#def __cat__(v1, v2):
#print("mycat")
#if isinstance(v1, ndarray) and isinstance(v2, ndarray):
#return cat(RVector(v1), v2)
#else:
#return __catOrig__(v1, v2)

#_pygimli_.cat = __cat__


# DEPRECATED for backward compatibility should be removed
def asvector(array):
    print("do not use asvector(ndarray) use ndarray directly .. "
          "this method will be removed soon")
    return _pygimli_.RVector(array)


# ##########################
# We want ModellingBase with multi threading jacobian brute force
# ##########################


def __GLOBAL__response_mt_shm_(fop, model, shm, i):
    resp = fop.response_mt(model, i)

    for j in range(len(resp)):
        shm[j] = resp[j]


def __ModellingBase__createJacobian_mt__(self, model, resp):
    from math import ceil
    from multiprocessing import Process, Array
    import numpy as np

    nModel = len(model)
    nData = len(resp)

    fak = 1.05

    dModel = _pygimli_.RVector(len(model))
    nProcs = self.multiThreadJacobian()

    shm = []

    oldBertThread = self.threadCount()
    self.setThreadCount(1)

    # print("Model/Data/nProcs", nModel, nData, nProcs, int(ceil(float(nModel)/nProcs)))
    for pCount in range(int(ceil(float(nModel) / nProcs))):
        procs = []
        #if self.verbose():
        tic()
        if self.verbose():
<<<<<<< HEAD
            print("Jacobian MT:(", pCount*nProcs, "--" ,
                                  (pCount+1)*nProcs, ") /" , nModel, '... ')
=======
            print("Jacobian MT:(", pCount * nProcs, "--",
                  (pCount + 1) * nProcs, ") /", nModel, '... ')
>>>>>>> de1e4aa9

        for i in range(int(pCount * nProcs), int((pCount + 1) * nProcs)):
            if i < nModel:
                modelChange = _pygimli_.RVector(model)
                modelChange[i] *= fak
                dModel[i] = modelChange[i] - model[i]

                shm.append(Array('d', len(resp)))
                procs.append(
                    Process(target=__GLOBAL__response_mt_shm_,
                            args=(self, modelChange, shm[i], i)))

        for i, p in enumerate(procs):
            p.start()

        for i, p in enumerate(procs):
            p.join()

        if self.verbose():
            print(dur(), 's')
    self.setThreadCount(oldBertThread)

    for i in range(nModel):
        dData = np.array(shm[i]) - resp
        self._J.setCol(i, dData / dModel[i])


def __ModellingBase__responses_mt__(self, models, respos):

    nModel = len(models)
    nProcs = self.multiThreadJacobian()

    if nProcs == 1:
        for i, m in enumerate(models):
            respos[i] = self.response_mt(m, i)
        return

    from math import ceil
    from multiprocessing import Process, Array
    import numpy as np

    if models.ndim != 2:
        raise BaseException("models need to be a matrix(N, nModel):" +
                            str(models.shape))
    if respos.ndim != 2:
        raise BaseException("respos need to be a matrix(N, nData):" +
                            str(respos.shape))

    nData = len(respos[0])
    shm = []

    oldBertThread = self.threadCount()
    self.setThreadCount(1)

    # print("*"*100)
    # print(nModel, nProcs)
    # print("*"*100)
    for pCount in range(int(ceil(nModel / nProcs))):
        procs = []
        if self.verbose():
            print(pCount * nProcs, "/", nModel)
        for i in range(int(pCount * nProcs), int((pCount + 1) * nProcs)):

            if i < nModel:
                shm.append(Array('d', nData))
                procs.append(
                    Process(target=__GLOBAL__response_mt_shm_,
                            args=(self, models[i], shm[i], i)))

        for i, p in enumerate(procs):
            p.start()

        for i, p in enumerate(procs):
            p.join()

    self.setThreadCount(oldBertThread)

    for i in range(nModel):
        resp = np.array(shm[i])
        respos[i] = resp


class ModellingBaseMT__(_pygimli_.ModellingBase):

    def __init__(self, mesh=None, dataContainer=None, verbose=False):
        if mesh and dataContainer:
            _pygimli_.ModellingBase.__init__(
                self, mesh=mesh, dataContainer=dataContainer, verbose=verbose)
        elif isinstance(mesh, _pygimli_.Mesh):
            _pygimli_.ModellingBase.__init__(self, mesh=mesh, verbose=verbose)
        elif dataContainer:
            _pygimli_.ModellingBase.__init__(self, dataContainer=dataContainer,
                                             verbose=verbose)
        else:
            _pygimli_.ModellingBase.__init__(self, verbose=verbose)

        self._J = _pygimli_.RMatrix()
        self.setJacobian(self._J)


ModellingBaseMT__.createJacobian_mt = __ModellingBase__createJacobian_mt__
ModellingBaseMT__.responses = __ModellingBase__responses_mt__

ModellingBase = ModellingBaseMT__

###########################
# unsorted stuff
###########################

# DEPRECATED
# _pygimli_.interpolate = _pygimli_.interpolate_GILsave__

############################
# some backward compatibility
############################


def __getCoords(coord, dim, ent):
    """Syntactic sugar to find all x-coordinates of a given entity.
    """
    if isinstance(ent, R3Vector) or isinstance(ent, stdVectorRVector3):
        return getattr(_pygimli_, coord)(ent)
    if isinstance(ent, list) and isinstance(ent[0], RVector3):
        return getattr(_pygimli_, coord)(ent)
    if isinstance(ent, DataContainer):
        return getattr(_pygimli_, coord)(ent.sensorPositions())
    if isinstance(ent, Mesh):
        return getattr(_pygimli_, coord)(ent.positions())
    if isinstance(ent, _pygimli_.stdVectorNodes):
        return np.array([n.pos()[dim] for n in ent])

    if hasattr(ent, 'ndim') and ent.ndim == 2 and len(ent[0] > dim):
        return ent[:, dim]

    # use logger here
    raise Exception(
        "Don't know how to find the " + coord + "-coordinates of entity:", ent)


def x(instance):
    """Syntactic sugar to find all x-coordinates of a given class instance.

    Convenience function to return all associated x-coordinates
    of a given class instance.

    Parameters
    ----------
    instance : DataContainer, Mesh, R3Vector, np.array, list(RVector3)
        Return the associated coordinate positions for the given class instance.
    """
    return __getCoords('x', 0, instance)


def y(instance):
    """Syntactic sugar to find all y-coordinates of a given class instance.

    Convenience function to return all associated x-coordinates
    of a given class instance.

    Parameters
    ----------
    instance : DataContainer, Mesh, R3Vector, np.array, list(RVector3)
        Return the associated coordinate positions for the given class instance.
    """
    return __getCoords('y', 1, instance)


def z(instance):
    """Syntactic sugar to find all z-coordinates of a given class instance.

    Convenience function to return all associated x-coordinates
    of a given class instance.

    Parameters
    ----------
    instance : DataContainer, Mesh, R3Vector, np.array, list(RVector3)
        Return the associated coordinate positions for the given class instance.
    """
    return __getCoords('z', 2, instance)


def search(what):
    """Utility function to search docstrings for string `what`."""
    np.lookfor(what, module="pygimli", import_modules=False)

# Import from submodules at the end
from .matrix import (Cm05Matrix, LMultRMatrix, LRMultRMatrix, MultLeftMatrix,
                     MultLeftRightMatrix, MultRightMatrix, RMultRMatrix)
from .mesh import Mesh, MeshEntity, Node
from .datacontainer import DataContainer, DataContainerERT<|MERGE_RESOLUTION|>--- conflicted
+++ resolved
@@ -940,13 +940,8 @@
         #if self.verbose():
         tic()
         if self.verbose():
-<<<<<<< HEAD
-            print("Jacobian MT:(", pCount*nProcs, "--" ,
-                                  (pCount+1)*nProcs, ") /" , nModel, '... ')
-=======
             print("Jacobian MT:(", pCount * nProcs, "--",
                   (pCount + 1) * nProcs, ") /", nModel, '... ')
->>>>>>> de1e4aa9
 
         for i in range(int(pCount * nProcs), int((pCount + 1) * nProcs)):
             if i < nModel:
