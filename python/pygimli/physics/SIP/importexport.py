--- conflicted
+++ resolved
@@ -1,219 +1,215 @@
-#!/usr/bin/env python
-# -*- coding: utf-8 -*-
-"""Import/Export for SIP data."""
-
-import codecs
-
-import numpy as np
-import re
-
-
-def fstring(fri):
-    """Format frequency to human-readable (mHz or kHz)."""
-    if fri > 1e3:
-<<<<<<< HEAD
-        fstr = '{:d}kHz'.format(int(np.round(fri/1e3)))
-=======
-        fstr = '{:d} kHz'.format(int(np.round(fri/1e3)))
->>>>>>> fa93460f
-    elif fri < 1.:
-        fstr = '{:d} mHz'.format(int(np.round(fri*1e3)))
-    elif fri < 10.:
-        fstr = '{:3.1f} Hz'.format(fri)
-    elif fri < 100.:
-        fstr = '{:4.1f} Hz'.format(fri)
-    else:
-        fstr = '{:d} Hz'.format(int(np.round(fri)))
-    return fstr
-
-
-def readTXTSpectrum(filename):
-    """Read spectrum from ZEL device output (txt) data file."""
-    fid = open(filename)
-    lines = fid.readlines()
-    fid.close()
-    f, amp, phi = [], [], []
-    for line in lines[1:]:
-        snums = line.replace(';', ' ').split()
-        if len(snums) > 3:
-            f.append(float(snums[0]))
-            amp.append(float(snums[1]))
-            phi.append(-float(snums[3]))
-        else:
-            break
-
-    return np.asarray(f), np.asarray(amp), np.asarray(phi)
-
-
-def readFuchs3File(resfile):
-    """Read Fuchs III (SIP spectrum) data file."""
-    activeBlock = ''
-    header = {}
-    LINE = []
-    dataAct = False
-    with open(resfile, 'r') as f:
-        for line in f:
-            if dataAct:
-                LINE.append(line)
-                if len(line) < 2:
-                    f, amp, phi = [], [], []
-                    for li in LINE:
-                        sline = li.split()
-                        if len(sline) > 12:
-                            fi = float(sline[11])
-                            if np.isfinite(fi):
-                                f.append(fi)
-                                amp.append(float(sline[12]))
-                                phi.append(float(sline[13]))
-
-                    return np.array(f), np.array(amp), np.array(phi), header
-            elif len(line):
-                if line.rfind('Current') >= 0:
-                    if dataAct:
-                        break
-                    else:
-                        dataAct = True
-                        print(line)
-                if line[0] == '[':
-                    token = line[1:line.rfind(']')].replace(' ', '_')
-                    if token[:3] == 'End':
-                        header[activeBlock] = np.array(header[activeBlock])
-                        activeBlock = ''
-                    elif token[:5] == 'Begin':
-                        activeBlock = token[6:]
-                        header[activeBlock] = []
-                    else:
-                        value = line[line.rfind(']') + 1:]
-                        try:  # direct line information
-                            if '.' in value:
-                                num = float(value)
-                            else:
-                                num = int(value)
-                            header[token] = num
-                        except BaseException as e:
-                            # maybe beginning or end of a block
-                            print(e)
-
-                else:
-                    if activeBlock:
-                        nums = np.array(line.split(), dtype=float)
-                        header[activeBlock].append(nums)
-
-
-def readSIP256file(resfile, verbose=False):
-    """Read SIP256 file (RES format) - mostly used for 2d SIP by pybert.sip.
-
-    Read SIP256 file (RES format) - mostly used for 2d SIP by pybert.sip.
-
-    Parameters
-    ----------
-
-    filename: str
-        *.RES file (SIP256 raw output file)
-
-    verbose:    bool
-        do some output [False]
-
-    Returns
-    -------
-        header - dictionary of measuring setup
-        DATA - data AB-list of MN-list of matrices with f, Z, phi, dZ, dphi
-        AB - list of current injection
-        RU - list of remote units
-
-    Examples
-    --------
-        header, DATA, AB, RU = readSIP256file('myfile.res', True)
-    """
-    activeBlock = ''
-    header = {}
-    LINE = []
-    dataAct = False
-
-
-    with codecs.open(resfile, 'r', errors = 'replace') as f:
-    #with open(resfile, 'r', errors='replace') as f:
-        for line in f:
-            if dataAct:
-                LINE.append(line)
-            elif len(line):
-                if line[0] == '[':
-                    token = line[1:line.rfind(']')].replace(' ', '_')
-                    if token.replace(' ', '_') == 'Messdaten_SIP256':
-                        dataAct = True
-                    elif 'Messdaten' in token:
-                        # res format changed into SIP256D .. so we are a
-                        # little bit more flexible with this.
-                        dataAct = True
-                    elif token[:3] == 'End':
-                        header[activeBlock] = np.array(header[activeBlock])
-                        activeBlock = ''
-                    elif token[:5] == 'Begin':
-                        activeBlock = token[6:]
-                        header[activeBlock] = []
-                    else:
-                        value = line[line.rfind(']') + 1:]
-                        try:  # direct line information
-                            if '.' in value:
-                                num = float(value)
-                            else:
-                                num = int(value)
-                            header[token] = num
-                        except BaseException as e:
-                            # maybe beginning or end of a block
-                            print(e)
-
-                else:
-                    if activeBlock:
-                        nums = np.array(line.split(), dtype=float)
-                        header[activeBlock].append(nums)
-
-    DATA, Data, data, AB, RU, ru = [], [], [], [], [], []
-    for line in LINE:
-        sline = line.split()
-        if line.find('Reading') == 0:
-            rdno = int(sline[1])
-            if rdno:
-                AB.append((int(sline[4]), int(sline[6])))
-            if ru:
-                RU.append(ru)
-                ru = []
-            if rdno > 1 and Data:
-                Data.append(np.array(data))
-                DATA.append(Data)
-                Data, data = [], []
-                if verbose:
-                    print('Reading ' + str(rdno - 1) + ':' + str(len(Data)) +
-                          ' RUs')
-        elif line.find('Remote Unit') == 0:
-            ru.append(int(sline[2]))
-            if data:
-                Data.append(np.array(data))
-                data = []
-        elif line.find('Freq') >= 0:
-            pass
-        elif len(sline) > 1 and rdno > 0:  # some data present
-            if re.search('[0-9]-', line):  # missing whitespace before -
-                sline = re.sub('[0-9]-', '5 -', line).split()
-
-            for c in range(6):
-                if len(sline[c]) > 15:  # too long line / missing space
-                    if c == 0:
-                        part1 = sline[c][:-15]
-                        part2 = sline[c][-15:]   # [10:]
-                    else:
-                        part1 = sline[c][:-10]
-                        part2 = sline[c][-10:]   # [11:]
-                    sline = sline[:c] + [part1] + [part2] + sline[c + 1:]
-            data.append(np.array(sline[:5], dtype=float))
-
-    Data.append(np.array(data))
-    DATA.append(Data)
-    if verbose:
-        print('Reading ' + str(rdno) + ':' + str(len(Data)) + ' RUs')
-
-    return header, DATA, AB, RU
-
-
-if __name__ == "__main__":
-    pass
+#!/usr/bin/env python
+# -*- coding: utf-8 -*-
+"""Import/Export for SIP data."""
+
+import codecs
+
+import numpy as np
+import re
+
+
+def fstring(fri):
+    """Format frequency to human-readable (mHz or kHz)."""
+    if fri > 1e3:
+        fstr = '{:d} kHz'.format(int(np.round(fri/1e3)))
+    elif fri < 1.:
+        fstr = '{:d} mHz'.format(int(np.round(fri*1e3)))
+    elif fri < 10.:
+        fstr = '{:3.1f} Hz'.format(fri)
+    elif fri < 100.:
+        fstr = '{:4.1f} Hz'.format(fri)
+    else:
+        fstr = '{:d} Hz'.format(int(np.round(fri)))
+    return fstr
+
+
+def readTXTSpectrum(filename):
+    """Read spectrum from ZEL device output (txt) data file."""
+    fid = open(filename)
+    lines = fid.readlines()
+    fid.close()
+    f, amp, phi = [], [], []
+    for line in lines[1:]:
+        snums = line.replace(';', ' ').split()
+        if len(snums) > 3:
+            f.append(float(snums[0]))
+            amp.append(float(snums[1]))
+            phi.append(-float(snums[3]))
+        else:
+            break
+
+    return np.asarray(f), np.asarray(amp), np.asarray(phi)
+
+
+def readFuchs3File(resfile):
+    """Read Fuchs III (SIP spectrum) data file."""
+    activeBlock = ''
+    header = {}
+    LINE = []
+    dataAct = False
+    with open(resfile, 'r') as f:
+        for line in f:
+            if dataAct:
+                LINE.append(line)
+                if len(line) < 2:
+                    f, amp, phi = [], [], []
+                    for li in LINE:
+                        sline = li.split()
+                        if len(sline) > 12:
+                            fi = float(sline[11])
+                            if np.isfinite(fi):
+                                f.append(fi)
+                                amp.append(float(sline[12]))
+                                phi.append(float(sline[13]))
+
+                    return np.array(f), np.array(amp), np.array(phi), header
+            elif len(line):
+                if line.rfind('Current') >= 0:
+                    if dataAct:
+                        break
+                    else:
+                        dataAct = True
+                        print(line)
+                if line[0] == '[':
+                    token = line[1:line.rfind(']')].replace(' ', '_')
+                    if token[:3] == 'End':
+                        header[activeBlock] = np.array(header[activeBlock])
+                        activeBlock = ''
+                    elif token[:5] == 'Begin':
+                        activeBlock = token[6:]
+                        header[activeBlock] = []
+                    else:
+                        value = line[line.rfind(']') + 1:]
+                        try:  # direct line information
+                            if '.' in value:
+                                num = float(value)
+                            else:
+                                num = int(value)
+                            header[token] = num
+                        except BaseException as e:
+                            # maybe beginning or end of a block
+                            print(e)
+
+                else:
+                    if activeBlock:
+                        nums = np.array(line.split(), dtype=float)
+                        header[activeBlock].append(nums)
+
+
+def readSIP256file(resfile, verbose=False):
+    """Read SIP256 file (RES format) - mostly used for 2d SIP by pybert.sip.
+
+    Read SIP256 file (RES format) - mostly used for 2d SIP by pybert.sip.
+
+    Parameters
+    ----------
+
+    filename: str
+        *.RES file (SIP256 raw output file)
+
+    verbose:    bool
+        do some output [False]
+
+    Returns
+    -------
+        header - dictionary of measuring setup
+        DATA - data AB-list of MN-list of matrices with f, Z, phi, dZ, dphi
+        AB - list of current injection
+        RU - list of remote units
+
+    Examples
+    --------
+        header, DATA, AB, RU = readSIP256file('myfile.res', True)
+    """
+    activeBlock = ''
+    header = {}
+    LINE = []
+    dataAct = False
+
+
+    with codecs.open(resfile, 'r', errors = 'replace') as f:
+    #with open(resfile, 'r', errors='replace') as f:
+        for line in f:
+            if dataAct:
+                LINE.append(line)
+            elif len(line):
+                if line[0] == '[':
+                    token = line[1:line.rfind(']')].replace(' ', '_')
+                    if token.replace(' ', '_') == 'Messdaten_SIP256':
+                        dataAct = True
+                    elif 'Messdaten' in token:
+                        # res format changed into SIP256D .. so we are a
+                        # little bit more flexible with this.
+                        dataAct = True
+                    elif token[:3] == 'End':
+                        header[activeBlock] = np.array(header[activeBlock])
+                        activeBlock = ''
+                    elif token[:5] == 'Begin':
+                        activeBlock = token[6:]
+                        header[activeBlock] = []
+                    else:
+                        value = line[line.rfind(']') + 1:]
+                        try:  # direct line information
+                            if '.' in value:
+                                num = float(value)
+                            else:
+                                num = int(value)
+                            header[token] = num
+                        except BaseException as e:
+                            # maybe beginning or end of a block
+                            print(e)
+
+                else:
+                    if activeBlock:
+                        nums = np.array(line.split(), dtype=float)
+                        header[activeBlock].append(nums)
+
+    DATA, Data, data, AB, RU, ru = [], [], [], [], [], []
+    for line in LINE:
+        sline = line.split()
+        if line.find('Reading') == 0:
+            rdno = int(sline[1])
+            if rdno:
+                AB.append((int(sline[4]), int(sline[6])))
+            if ru:
+                RU.append(ru)
+                ru = []
+            if rdno > 1 and Data:
+                Data.append(np.array(data))
+                DATA.append(Data)
+                Data, data = [], []
+                if verbose:
+                    print('Reading ' + str(rdno - 1) + ':' + str(len(Data)) +
+                          ' RUs')
+        elif line.find('Remote Unit') == 0:
+            ru.append(int(sline[2]))
+            if data:
+                Data.append(np.array(data))
+                data = []
+        elif line.find('Freq') >= 0:
+            pass
+        elif len(sline) > 1 and rdno > 0:  # some data present
+            if re.search('[0-9]-', line):  # missing whitespace before -
+                sline = re.sub('[0-9]-', '5 -', line).split()
+
+            for c in range(6):
+                if len(sline[c]) > 15:  # too long line / missing space
+                    if c == 0:
+                        part1 = sline[c][:-15]
+                        part2 = sline[c][-15:]   # [10:]
+                    else:
+                        part1 = sline[c][:-10]
+                        part2 = sline[c][-10:]   # [11:]
+                    sline = sline[:c] + [part1] + [part2] + sline[c + 1:]
+            data.append(np.array(sline[:5], dtype=float))
+
+    Data.append(np.array(data))
+    DATA.append(Data)
+    if verbose:
+        print('Reading ' + str(rdno) + ':' + str(len(Data)) + ' RUs')
+
+    return header, DATA, AB, RU
+
+
+if __name__ == "__main__":
+    pass