#!/usr/bin/env python
# -*- coding: utf-8 -*-

"""Class for managing seismic refraction data and doing inversions"""

from math import pi
import numpy as np
import matplotlib.pyplot as plt


import pygimli as pg
from pygimli.meshtools import createParaMeshPLC, createMesh
from pygimli.mplviewer import drawModel, drawMesh, CellBrowser, createColorBar
from pygimli.utils.base import interperc, getSavePath
from pygimli.mplviewer.dataview import plotVecMatrix

from pygimli.manager import MethodManager  # , MethodManager0

# the explicit import with full name allow for:
# python ~/src/gimli/gimli/python/pygimli/physics/traveltime/refraction.py
from pygimli.physics.traveltime.ratools import createGradientModel2D
from pygimli.physics.traveltime.raplot import drawFirstPicks, plotLines

from . raplot import drawTravelTimeData


<<<<<<< HEAD
class Refraction0(MethodManager0):
=======
class Refraction(MethodManager):
>>>>>>> 58b6ac0a
    """Manager for refraction seismics (traveltime tomography)

    TODO Document main members and use default MethodeManager interface
    e.g., self.inv, self.fop, self.paraDomain, self.mesh, self.data
    """

    def __init__(self, data=None, verbose=True, debug=False, **kwargs):
        """Init function with optional data load"""
        super(Refraction0, self).__init__(verbose=verbose, debug=debug,
                                         **kwargs)
        self.figs = {}
        self.axs = {}

        self.doSave = kwargs.pop('doSave', False)
        self.errIsAbsolute = True
        self.method = None

        # should be forwarded so it can be accessed from outside
        self.mesh = None
        self.poly = None
        self.error = None
        self.velocity = None
        self.response = None
        self.__dict__.update(**kwargs)
        # self.start = []
        self.pd = None

        # CR!, check if this should be better a static member TG: no idea
        self.dataToken_ = 't'

        if isinstance(data, str):
            self.loadData(data)
        elif isinstance(data, pg.DataContainer):
            self.setDataContainer(data)
            self.basename = kwargs.pop('name', 'new')
#        if self.dataContainer is not None:
#            self.createMesh()
#        self.fop = self.createFOP(verbose=self.verbose)
#        self.inv = self.createInv(self.fop,
#                                  verbose=self.verbose, doSave=self.doSave)

#    def __str__(self):  # no need to overwrite with identical content
#        """string representation of the class"""
#        return self.__repr__()
#
    def __repr__(self):  # to be moved to Mesh/Data Method manager
        """String representation of the class for the print function"""
        out = type(self).__name__ + " object"
        if hasattr(self, 'dataContainer'):
            out += "\n" + self.dataContainer.__str__()
        if hasattr(self, 'mesh'):
            out += "\n" + self.mesh.__str__()
        return out

    def paraDomain(self):
        """Return parameter domain mesh."""
        return self.fop.regionManager().paraDomain()

    def getModel(self):  # model collided with base method Manager attribute
        """Return velocity vector."""
        # (self.paraDomain.cellMarkers())
        return self.velocity

    def useFMM(self, fmm=True):
        """Define whether to use Fast Marching Method (FMM).

        Note that this method is more accurate but currently a lot slower!
        """
        self.fop = Refraction.createFOP(usefmm=fmm)

    @staticmethod
    def createFOP(verbose=False, usefmm=False):
        """Create default forward operator for Traveltime modelling.

        usefmm forces Fast Marching Method, otherwise Dijkstra is used.
        """
        if usefmm:
            from .FMModelling import TravelTimeFMM
            fop = TravelTimeFMM(verbose=verbose)
        else:
            fop = pg.TravelTimeDijkstraModelling(verbose=verbose)

        return fop

    def createInv(self, fop, verbose=True, doSave=False):
        """Create default inversion instance for Traveltime inversion."""
        self.tD = pg.RTrans()
        self.tM = pg.RTransLogLU()

        inv = pg.RInversion(verbose, doSave)
        inv.setTransData(self.tD)
        inv.setTransModel(self.tM)
        inv.setForwardOperator(fop)

        return inv

    def createApparentData(self, data):
        """Create apparent slowness for given data."""
        # hackish .. dislike!
        self.setData(data)
        return 1./(self.getOffset(data=data, full=True) / data('t'))

    def dataVals(self, data):
        """Return pure data values from a given DataContainer."""
        return data('t')

    def relErrorVals(self, data):
        """Return pure data values from a given DataContainer."""
        return data('err') / data('t')

    def setData(self, data):
        """Set data container (holding s and g indices and t floats)."""
        if issubclass(type(data), pg.DataContainer):
            self.setDataContainer(data)
        else:
            raise BaseException("Implement set data from type:", type(data))

    def setDataContainer(self, data):
        """Set data container from outside."""
        self.dataContainer = data
        self.checkData()
        self.fop.setData(self.dataContainer)
        self.inv.setData(self.dataContainer('t'))
        if self.dataContainer.allNonZero('err'):
            self.error = self.dataContainer('err')
        else:
            self.error = Refraction.estimateError(data)

    def loadData(self, filename):
        """Load data from file."""
        # TODO check for file formats and import if necessary
        data = pg.DataContainer(filename, sensorTokens='s g')
        self.basename = filename[:filename.rfind('.')]
        self.setDataContainer(data)

    def checkData(self):
        """Check data

        w.r.t. shot/geophone identity and zero/negative
        traveltimes, plus check y/z sensor positions
        """
        oldsize = self.dataContainer.size()
        self.dataContainer.markInvalid(pg.abs(self.dataContainer('s') -
                                              self.dataContainer('g')) < 1)
        self.dataContainer.markInvalid(self.dataContainer('t') <= 0.)
        self.dataContainer.removeInvalid()
        newsize = self.dataContainer.size()

        if newsize < oldsize:
            if self.verbose:
                print('Removed ' + str(oldsize - newsize) + ' values.')

        maxyabs = max(pg.abs(pg.y(self.dataContainer.sensorPositions())))
        maxzabs = max(pg.abs(pg.z(self.dataContainer.sensorPositions())))

        if maxzabs > 0 and maxyabs == 0:
            for i in range(self.dataContainer.sensorCount()):
                pos = self.dataContainer.sensorPosition(i).rotateX(-pi / 2)
                self.dataContainer.setSensorPosition(i, pos)

        if self.verbose:
            print(self.dataContainer)

    def showData(self, data=None, response=None, ax=None, name='data'):
        """Show data as travel time curves (optionally with response)

        Parameters
        ----------
        data : pyGIMLi data Container [self.dataContainer]
            data to show with points
        response : array
            response vector to draw with lines
        ax : maxplotlib axes
            axis to plot into, if not given, a new figure is created
        """
        if data is None:
            data = self.dataContainer

        if response is not None:
            name = 'datafit'

        if ax is None:
            fig, ax = plt.subplots()
            self.figs[name] = fig

        self.axs[name] = ax
        if response is None:
            drawFirstPicks(ax, data)
        else:
            drawFirstPicks(ax, data, marker='+')
            if response is True:
                response = self.response
            drawFirstPicks(ax, data, np.asarray(response), marker='-')

        return ax

    def createMesh(self, depth=None, quality=34.3, paraDX=0.5, boundary=0,
                   paraBoundary=5, apply=True, refine=False, **kwargs):
        """Create (inversion) mesh using createParaDomain2D

        Parameters
        ----------
        depth : float, optional
            maximum depth, 0 (default) means maximum offset / 3.
        paraDX : float
            relative distance for refinement nodes between two sensors
            e.g., 0 or 1 means no refinement
            e.g., 0.5 means 1 additional node between two neighboring sensors
            e.g., 0.33 means 2 additional equidistant nodes between two sensors
        boundary : float, optional
            boundary width to be appended for domain prolongation in absolute
            para domain width.
            values < 0 force the boundary to be 4 times para domain width.
        paraBoundary : float, optional
            margin for parameter domain in sensor distances (default 2)
        quality : float, optional
            mesh quality (smallest angle allowed)
        apply : bool, optional
            set mesh property of the underlying forward operator
        refine : bool, optional
            Refine mesh.
        **kwargs: Additional keyword arguments passed to
            pygimli.meshtools.createParaMeshPLC

        See also
        --------
        pygimli.meshtools.createParaMeshPLC
        """
        if self.dataContainer is None:
            raise BaseException('Cannot create mesh without dataContainer.')

        if depth is None:
            depth = self.getDepth()
        self.poly = createParaMeshPLC(self.dataContainer.sensorPositions(),
                                      paraDepth=depth, paraDX=paraDX,
                                      paraBoundary=paraBoundary,
                                      boundary=boundary, **kwargs)
        mesh = createMesh(self.poly, quality=quality, smooth=(1, 10))
#        mesh.createNeighbourInfos()
        if apply:
            self.setMesh(mesh, refine=refine)
        return mesh

    def setMesh(self, mesh, refine=False):
        """Set mesh. To be removed from class once derived from MeshManager."""
        self.mesh = mesh
        self.mesh.createNeighbourInfos()
        self.fop.setMesh(self.mesh)
        self.fop.regionManager().setConstraintType(1)
        self.fop.createRefinedForwardMesh(refine)
        self.inv.setForwardOperator(self.fop)

    def showMesh(self, ax=None, name='mesh'):
        """show mesh in given ax or in a new figure"""
        if ax is None:
            fig, ax = plt.subplots()
            self.figs[name] = fig

        self.axs[name] = ax
        drawMesh(ax, self.mesh)
#        plt.show(block=False)
        ax.set_aspect(1)

        return ax

    @staticmethod
    def estimateError(data=None, absoluteError=0.001, relativeError=0.001):
        """Estimate error composed of an absolute and a relative part

        Parameters
        ----------
        absoluteError : float
            absolute error of traveltimes (usually in s)
        relativeError : float
            relative error of traveltimes in 1 (e.g. 0.01 is 1%)

        Returns
        -------
        err : array
        """
        # print(data)
        # if not data.allNonZero('t'):
        #     raise BaseException("We need travel time values (t) " +
        #                         "in the data to estimate a data error.")

        if relativeError >= 0.5:  # obviously in %
            print("relativeError set to a value > 0.5 .. assuming this "
                  "is a percentile Error level dividing them by 100")
            relativeError /= 100.

        error = absoluteError + data('t') * relativeError
        return error

    def invert(self, data=None, t=None, err=None, mesh=None, **kwargs):
        """Run actual inversion.

        Values for result/response are stored in the class members
        velocity/response

        Parameters
        ----------
        useGradient : bool
            Create gradient for starting model from vtop to vbottom.
        vtop, vbottom : float
            starting (gradient) model velocities on top/at bottom of the mesh
        lam : float
            regularization parameter describing the strength of smoothness
        zWeight : float
            relative weight for purely vertical boundaries
        maxIter : int
            Maximum number of iterations
        startModel : array
            Slowness starting model for the inversion
        """
        if 'verbose' in kwargs:
            self.setVerbose(kwargs.pop('verbose'))

        if data is not None:
            # setDataContainer would be better
            if t is not None:
                data.set('t', t)
            self.setDataContainer(data)

        if t is not None:
            self.dataContainer.set('t', t)

        if err is not None:
            self.error = err

        if mesh is not None:
            self.setMesh(mesh)

        if self.mesh is None:
            self.createMesh(**kwargs)

        startModel = kwargs.pop('startModel', None)
        self.pd = self.fop.regionManager().paraDomain()

        if startModel is None:
            useGradient = kwargs.pop('useGradient', True)
            if useGradient:
                startModel = createGradientModel2D(
                    self.dataContainer, self.pd,
                    kwargs.pop('vtop', 500.), kwargs.pop('vbottom', 5000.))
            else:
                startModel = self.fop.createDefaultStartModel()
        if isinstance(startModel, (float, int)):
            startModel = pg.RVector(self.pd.cellCount(), startModel)

        self.fop.setStartModel(startModel)

        zWeight = kwargs.pop('zWeight', 0.2)
        if 'zweight' in kwargs:
            zWeight = kwargs.pop('zweight', 0.2)
            print("zweight option will be removed soon. "
                  "Please use zWeight instead.")
        self.fop.regionManager().setZWeight(zWeight)

        self.inv.setData(self.dataContainer('t'))
        self.inv.setLambda(kwargs.pop('lam', 30.))

        if 'max_iter' in kwargs:  # just for backward compatibility
            self.inv.setMaxIter(kwargs.pop('max_iter'))
        if 'maxIter' in kwargs:  # the better way
            self.inv.setMaxIter(kwargs.pop('maxIter'))
        if 'robustData' in kwargs:
            self.inv.setRobustData(kwargs.pop('robustData'))
        if 'blockyModel' in kwargs:
            self.inv.setBlockyModel(kwargs.pop('blockyModel'))

        if not hasattr(self.error, '__iter__'):
            self.error = Refraction.estimateError(
                self.dataContainer, kwargs.pop('error', 0.003))  # abs err in s

        self.inv.setAbsoluteError(self.error)
        self.fop.jacobian().clear()

        slowness = self.inv.run()
        self.velocity = 1. / slowness
        self.response = self.inv.response()

        # use self.model() to access to this self.model = self.velocity

        return self.velocity

    @staticmethod
    def simulate(mesh, slowness, scheme, verbose=False, **kwargs):
        """Simulate a traveltime measurement.

        Perform the forward task for a given mesh,
        a slowness distribution (per cell) and return data
        (Traveltime) for a measurement scheme.
        This is a static method since it does not interfere with the Managers
        inversion approaches.

        Parameters
        ----------
        mesh : :gimliapi:`GIMLI::Mesh`
            Mesh to calculate for.

        slowness : array(mesh.cellCount()) | array(N, mesh.cellCount())
            slowness distribution for the given mesh cells can be:

            * a single array of len mesh.cellCount()
            * a matrix of N slowness distributions of len mesh.cellCount()
            * a res map as [[marker0, res0], [marker1, res1], ...]

        scheme : :gimliapi:`GIMLI::DataContainer`
            data measurement scheme

        **kwargs :
            * noisify : add normal distributed noise based on scheme('err')
                IMPLEMENTME

        Returns
        -------
        t : array(N, data.size()) | DataContainer
            The resulting simulated travel time values.
            Either one column array or matrix in case of slowness matrix.
            A DataContainer is return if noisify set to True.

        """
<<<<<<< HEAD

        fop = Refraction0.createFOP(verbose=verbose)
=======
        fop = Refraction.createFOP(verbose=verbose)
>>>>>>> 58b6ac0a

        fop.setData(scheme)
        fop.setMesh(mesh, ignoreRegionManager=True)

        if len(slowness) == mesh.cellCount():
            if max(slowness) > 1.:
                print('Warning: slowness values larger than 1 (' +
                      str(max(slowness)) + ').. assuming that are velocity '
                      'values .. building reciprocity')
                t = fop.response(1./slowness)
            else:
                t = fop.response(slowness)
        else:
            print(mesh)
            print("slowness: ", slowness)
            raise BaseException("Simulate called with wrong slowness array.")

        ret = pg.DataContainer(scheme)
        ret.set('t', t)

        noiseLevel = kwargs.pop('noiseLevel', 0)

        if noiseLevel > 0:
            if not ret.allNonZero('err'):
                ret.set('t', t)
<<<<<<< HEAD
                ret.set('err', Refraction0.estimateError(
                        ret, absoluteError=kwargs.pop('noiseAbs', 1e-4),
                        relativeError=noiseLevel))
=======
                ret.set('err', pg.physics.Refraction.estimateError(
                    ret, absoluteError=kwargs.pop('noiseAbs', 1e-4),
                    relativeError=noiseLevel))
>>>>>>> 58b6ac0a

            if verbose:
                print("Data error estimates (min:max) ",
                      min(ret('err')), ":", max(ret('err')))

            t += pg.randn(ret.size()) * ret('err')
            ret.set('t', t)

        if kwargs.pop('returnArray', False):
            return t

        return ret

    @staticmethod
    def drawTravelTimeData(ax, data, t=None):
        """Plot travel time data as lines and points."""
        drawTravelTimeData(ax, data, t)

    @staticmethod
    def drawApparentVelocities(ax, data, t=None, **kwargs):
        """Plot data in for of apparent velocity image."""
        tt = Refraction()
        tt.setDataContainer(data)
        tt.showVA(ax=ax, t=t, **kwargs)

    def getOffset(self, data=None, full=False):
        """Return vector of offsets (in m) between shot and receiver."""
        if data is None:
            data = self.dataContainer

        if full:
            pos = data.sensorPositions()
            s, g = data('s'), data('g')
            nd = data.size()
            off = [pos[int(s[i])].distance(pos[int(g[i])]) for i in range(nd)]
            return np.absolute(off)
        else:
            px = pg.x(data.sensorPositions())
            gx = np.array([px[int(g)] for g in data("g")])
            sx = np.array([px[int(s)] for s in data("s")])
            return np.absolute(gx - sx)

    def getMidpoint(self, data=None):
        """Return vector of offsets (in m) between shot and receiver."""
        if data is None:
            data = self.dataContainer

        px = pg.x(data.sensorPositions())
        gx = np.array([px[int(g)] for g in data("g")])
        sx = np.array([px[int(s)] for s in data("s")])
        return (gx + sx) / 2

    def showVA(self, data=None, t=None, name='va', pseudosection=False,
               squeeze=True, full=True, ax=None):
        """Show apparent velocity as image plot.

        TODO showXXX commands need to return ax and cbar .. if there is one

        """
        if data is None:
            data = self.dataContainer

        if ax is None:
            fig, ax = plt.subplots()
            self.figs[name] = fig

        self.axs[name] = ax
        if t is None:
            t = data('t')

        px = pg.x(data.sensorPositions())
        gx = np.array([px[int(g)] for g in data("g")])
        sx = np.array([px[int(s)] for s in data("s")])
        offset = self.getOffset(data=data, full=full)
        va = offset / t

        if pseudosection:
            midpoint = (gx + sx) / 2
            plotVecMatrix(midpoint, offset, va, squeeze=True, ax=ax,
                          label='Apparent slowness [s/m]')
        else:
            plotVecMatrix(gx, sx, va, squeeze=squeeze, ax=ax,
                          label='Apparent velocity [m/s]')
        return va

    def getDepth(self):
        """return a (a-priori guessed) depth of investigation"""
        return max(self.getOffset()) / 3.0  # rule of thumb

    def rayCoverage(self):
        """return ray coverage"""
        one = pg.RVector(self.dataContainer.size(), 1.)
        return self.fop.jacobian().transMult(one)

    def standardizedCoverage(self):
        """return standardized coverage vector (0|1) using neighbor info"""
        coverage = self.rayCoverage()
        C = self.fop.constraintsRef()
        return np.sign(np.absolute(C.transMult(C * coverage)))

    def showCoverage(self, ax=None, name='coverage'):
        """shows the ray coverage in logscale"""
        if ax is None:
            fig, ax = plt.subplots()
            self.figs[name] = fig

        self.axs[name] = ax
        cov = self.rayCoverage()
        pg.show(self.mesh, pg.log10(cov+min(cov[cov > 0])*.5), ax=ax,
                coverage=self.standardizedCoverage())

    def showModel(self, ax=None, vals=None, **kwargs):
        """WRITEME"""
        return self.showResult(ax=ax, val=vals, **kwargs)

    def showResult(self, val=None, ax=None, cMin=None, cMax=None,
                   logScale=False, name='result', **kwargs):
        """Show resulting velocity vector.

        Parameters
        ----------
        val : result array [self.velocity]
            field to show, usually the velocity vector
        ax : matplotlib.axes
            axes to plot into, if not give a new one-axis figure is created
        cMin/cMax : float
            minimum and maximum values for ranging colorbar
        logScale : bool [False]
            use logarithmic scale
        useCoverage : bool [True]
            use standardized (0 or 1) ray coverage as alpha-shading
        label : str
            label to write on colorbar
        orientaton : str
            color bar orientation
        nLevs : int [7]
            number of level values for color bar
        **kwargs : keyword arguments passed to the show function

        Returns
        -------
        ax : maxplotlib axes

        cb : matplotlib color bar object
        """
        mesh = self.paraDomain()
        if val is None:
            val = self.velocity
        if cMin is None or cMax is None:
            cMin, cMax = interperc(val, 3)
        coverage = 1
        if kwargs.pop('useCoverage', True):
            coverage = self.standardizedCoverage()
        if ax is None:
            fig, ax = plt.subplots()
            self.figs[name] = fig
            ax, cbar = pg.show(mesh, val, logScale=logScale, ax=ax,
                               colorBar=True, cMin=cMin, cMax=cMax,
                               coverage=coverage, **kwargs)
            self.figs[name] = plt.gcf()
        else:
            gci = drawModel(ax, mesh, val, logScale=logScale,
                            colorBar=True, cMin=cMin, cMax=cMax,
                            coverage=coverage, **kwargs)
            labels = ['cMin', 'cMax', 'nLevs', 'orientation', 'label']
            subkwargs = {key: kwargs[key] for key in labels if key in kwargs}
            cbar = createColorBar(gci, **subkwargs)
        browser = CellBrowser(self.mesh, val, ax)
        browser.connect()

        self.axs[name] = ax
        if 'lines' in kwargs:
            plotLines(ax, kwargs['lines'])
        return ax, cbar

    def showResultAndFit(self, name='resultfit', **kwargs):
        """show two vertical subplots with result and data (with response)"""
        fig, axs = plt.subplots(nrows=2)
        self.figs[name] = fig
        self.showResult(ax=axs[0], **kwargs)
        self.showData(ax=axs[1], response=self.response)

    def saveFigures(self, name=None, ext='pdf'):
        """save all existing figures to files"""
        if name is None:
            name = self.basename
        if name is None or not any(name):
            name = 'out'
        for key in self.figs:
            self.figs[key].savefig(name+'-'+key+'.'+ext, bbox_inches='tight')

    def saveResult(self, folder=None, size=(16, 10), **kwargs):
        """Save the results in the specified folder.

        Saved items are:
            Inverted profile
            Velocity vector
            Coverage vector
            Standardized coverage vector
            Mesh (bms and vtk with results)
        """
        # TODO: How to extract the chi2 etc. from each iteration???

        subfolder = '/' + self.__class__.__name__
        path = getSavePath(folder, subfolder)

        if self.verbose:
            print('Saving refraction data to: {}'.format(path))

        np.savetxt(path + '/velocity.vector',
                   self.velocity)
        np.savetxt(path + '/velocity-cov.vector',
                   self.rayCoverage())
        np.savetxt(path + '/velocity-scov.vector',
                   self.standardizedCoverage())

        self.mesh.addExportData('Velocity', self.velocity)
        self.mesh.addExportData('Coverage', self.rayCoverage())
        self.mesh.addExportData('S_Coverage', self.standardizedCoverage())
        self.mesh.exportVTK(path + 'velocity')
        self.mesh.save(path + 'velocity-mesh')
        self.pd.save(path + 'velocity-pd')

        fig, ax = plt.subplots()
        self.showResult(ax=ax, cov=self.standardizedCoverage(), **kwargs)
        fig.set_size_inches(size)
        fig.savefig(path + '/velocity.pdf', bbox_inches='tight')

        return path, fig, ax


def test_Refraction():
    """Test Refraction manager stability some data/mesh set / data update"""
    import os
    datafile = os.path.dirname(__file__) + '/example_topo.sgt'

    ra = Refraction(datafile, verbose=False, doSave=False)
    ra.createMesh(depth=80)
    ra.inv.setMaxIter(1)

    ra.invert()
    m1 = ra.model()
    mesh = pg.Mesh(ra.mesh)

    ra.setMesh(mesh)
    ra.invert()
    m2 = ra.model()

    np.testing.assert_array_equal(m1, m2)

    ra.setData(pg.DataContainer(datafile, 's g'))
    m3 = ra.invert()

    np.testing.assert_array_equal(m1, m3)


def main():
    """Main"""
    parser = MethodManager.createArgParser(dataSuffix='sgt')
    options = parser.parse_args()

    ra = Refraction(verbose=not options.quiet, debug=pg.debug())

    ra.loadData(options.dataFileName)

    ra.showData()
    ra.showVA()
    ra.createMesh(depth=options.depth)
    ra.showMesh()
    ra.invert(lam=options.lam, max_iter=options.maxIter,
              robustData=options.robustData, blockyModel=options.blockyModel)
    ra.showResult()

if __name__ == '__main__':
    main()
    pg.wait()<|MERGE_RESOLUTION|>--- conflicted
+++ resolved
@@ -24,11 +24,7 @@
 from . raplot import drawTravelTimeData
 
 
-<<<<<<< HEAD
 class Refraction0(MethodManager0):
-=======
-class Refraction(MethodManager):
->>>>>>> 58b6ac0a
     """Manager for refraction seismics (traveltime tomography)
 
     TODO Document main members and use default MethodeManager interface
@@ -451,12 +447,7 @@
             A DataContainer is return if noisify set to True.
 
         """
-<<<<<<< HEAD
-
         fop = Refraction0.createFOP(verbose=verbose)
-=======
-        fop = Refraction.createFOP(verbose=verbose)
->>>>>>> 58b6ac0a
 
         fop.setData(scheme)
         fop.setMesh(mesh, ignoreRegionManager=True)
@@ -482,15 +473,9 @@
         if noiseLevel > 0:
             if not ret.allNonZero('err'):
                 ret.set('t', t)
-<<<<<<< HEAD
                 ret.set('err', Refraction0.estimateError(
                         ret, absoluteError=kwargs.pop('noiseAbs', 1e-4),
                         relativeError=noiseLevel))
-=======
-                ret.set('err', pg.physics.Refraction.estimateError(
-                    ret, absoluteError=kwargs.pop('noiseAbs', 1e-4),
-                    relativeError=noiseLevel))
->>>>>>> 58b6ac0a
 
             if verbose:
                 print("Data error estimates (min:max) ",
