#!/usr/bin/env python
# -*- coding: utf-8 -*-

"""Class for managing seismic refraction data and doing inversions"""

from math import pi
import numpy as np
import matplotlib.pyplot as plt
from matplotlib.collections import LineCollection

import pygimli as pg
import pygimli.meshtools as mt
from pygimli.mplviewer import drawModel, drawMesh, CellBrowser, createColorBar
from pygimli.utils.base import interperc, getSavePath
from pygimli.mplviewer.dataview import plotVecMatrix

from pygimli.manager import MethodManager  # , MethodManager0

# the explicit import with full name allow for:
# python ~/src/gimli/gimli/python/pygimli/physics/traveltime/refraction.py
from pygimli.physics.traveltime.ratools import createGradientModel2D
from pygimli.physics.traveltime.raplot import drawFirstPicks, plotLines

from . fatray import FatrayDijkstraModelling
from . raplot import drawTravelTimeData
from . importData import importGTT


class Refraction(MethodManager):
    """Manager for refraction seismics (traveltime tomography)

    TODO Document main members and use default MethodeManager interface
    e.g., self.inv, self.fop, self.paraDomain, self.mesh, self.data
    """

    def __init__(self, data=None, verbose=True, debug=False, **kwargs):
        """Init function with optional data load"""
        super(Refraction, self).__init__(verbose=verbose, debug=debug,
                                         **kwargs)
        self.figs = {}
        self.axs = {}

        self.doSave = kwargs.pop('doSave', False)
        self.errIsAbsolute = True
        self.method = None

        # should be forwarded so it can be accessed from outside
        self.mesh = None
        self.poly = None
        self.error = None
        self.velocity = None
        self.response = None
        self.__dict__.update(**kwargs)
        # self.start = []
        self.pd = None

        # CR!, check if this should be better a static member TG: no idea
        self.dataToken_ = 't'

        if isinstance(data, str):
            self.loadData(data)
        elif isinstance(data, pg.DataContainer):
            self.setDataContainer(data)
            self.basename = kwargs.pop('name', 'new')
#        if self.dataContainer is not None:
#            self.createMesh()
#        self.fop = self.createFOP(verbose=self.verbose)
#        self.inv = self.createInv(self.fop,
#                                  verbose=self.verbose, doSave=self.doSave)

#    def __str__(self):  # no need to overwrite with identical content
#        """string representation of the class"""
#        return self.__repr__()
#
    def __repr__(self):  # to be moved to Mesh/Data Method manager
        """String representation of the class for the print function"""
        out = type(self).__name__ + " object"
        if hasattr(self, 'dataContainer'):
            out += "\n" + self.dataContainer.__str__()
        if hasattr(self, 'mesh'):
            out += "\n" + self.mesh.__str__()
        return out

    def paraDomain(self):
        """Return parameter domain mesh."""
        return self.fop.regionManager().paraDomain()

    def getModel(self):  # model collided with base method Manager attribute
        """Return velocity vector."""
        # (self.paraDomain.cellMarkers())
        return self.velocity

    def useFMM(self, fmm=True):
        """Define whether to use Fast Marching Method (FMM).

        Note that this method is more accurate but currently a lot slower!
        """
        self.fop = Refraction.createFOP(usefmm=fmm)

    def useFatray(self, fatray=True, frequency=100):
        """Define whether to use Fast Marching Method (FMM).

        Note that this method is more accurate but currently a lot slower!
        """
        self.fop = Refraction.createFOP(fatray=fatray)
        if fatray:
            self.fop.frequency = frequency
            self.fop.setData(self.dataContainer)

    @staticmethod
    def createFOP(verbose=False, usefmm=False, fatray=False):
        """Create default forward operator for Traveltime modelling.

        usefmm forces Fast Marching Method, otherwise Dijkstra is used.
        """
        if usefmm:
            from .FMModelling import TravelTimeFMM
            fop = TravelTimeFMM(verbose=verbose)
        else:
            if fatray:
                fop = FatrayDijkstraModelling(verbose=verbose)
            else:
                fop = pg.TravelTimeDijkstraModelling(verbose=verbose)

        return fop

    def createInv(self, fop, verbose=True, doSave=False):
        """Create default inversion instance for Traveltime inversion."""
        self.tD = pg.RTrans()
        self.tM = pg.RTransLogLU()

        inv = pg.RInversion(verbose, doSave)
        inv.setTransData(self.tD)
        inv.setTransModel(self.tM)
        inv.setForwardOperator(fop)

        return inv

    def createApparentData(self, data):
        """Create apparent slowness for given data."""
        # hackish .. dislike!
        self.setData(data)
        return 1./(self.getOffset(data=data, full=True) / data('t'))

    def dataVals(self, data):
        """Return pure data values from a given DataContainer."""
        return data('t')

    def relErrorVals(self, data):
        """Return pure data values from a given DataContainer."""
        return data('err') / data('t')

    def setData(self, data):
        """Set data container (holding s and g indices and t floats)."""
        if issubclass(type(data), pg.DataContainer):
            self.setDataContainer(data)
        else:
            raise BaseException("Implement set data from type:", type(data))

    def setDataContainer(self, data):
        """Set data container from outside."""
        self.dataContainer = data
        self.checkData()
        self.fop.setData(self.dataContainer)
        self.inv.setData(self.dataContainer('t'))
        if self.dataContainer.allNonZero('err'):
            self.error = self.dataContainer('err')
        else:
            self.error = Refraction.estimateError(data)

    def loadData(self, filename):
        """Load data from file."""
        if filename.endswith('.gtt'):
            data = importGTT(filename)
        else:
            data = pg.DataContainer(filename, sensorTokens='s g')

        self.basename = filename[:filename.rfind('.')]
        self.setDataContainer(data)

    def checkData(self):
        """Check data

        w.r.t. shot/geophone identity and zero/negative
        traveltimes, plus check y/z sensor positions
        """
        oldsize = self.dataContainer.size()
        self.dataContainer.markInvalid(pg.abs(self.dataContainer('s') -
                                              self.dataContainer('g')) < 1)
        self.dataContainer.markInvalid(self.dataContainer('t') <= 0.)
        self.dataContainer.removeInvalid()
        newsize = self.dataContainer.size()

        if newsize < oldsize:
            if self.verbose:
                print('Removed ' + str(oldsize - newsize) + ' values.')

        maxyabs = max(pg.abs(pg.y(self.dataContainer.sensorPositions())))
        maxzabs = max(pg.abs(pg.z(self.dataContainer.sensorPositions())))

        if maxzabs > 0 and maxyabs == 0:
            for i in range(self.dataContainer.sensorCount()):
                pos = self.dataContainer.sensorPosition(i).rotateX(-pi / 2)
                self.dataContainer.setSensorPosition(i, pos)

        if self.verbose:
            print(self.dataContainer)

    def showData(self, data=None, response=None, ax=None, name='data'):
        """Show data as travel time curves (optionally with response)

        Parameters
        ----------
        data : pyGIMLi data Container [self.dataContainer]
            data to show with points
        response : array
            response vector to draw with lines
        ax : maxplotlib axes
            axis to plot into, if not given, a new figure is created
        """
        if data is None:
            data = self.dataContainer

        if response is not None:
            name = 'datafit'

        if ax is None:
            fig, ax = plt.subplots()
            self.figs[name] = fig

        self.axs[name] = ax
        if response is None:
            drawFirstPicks(ax, data)
        else:
            drawFirstPicks(ax, data, marker='+')
            if response is True:
                response = self.response
            drawFirstPicks(ax, data, np.asarray(response), marker='-')

        return ax

    def createMesh(self, depth=None, quality=34.3, paraDX=0.5, boundary=0,
                   paraBoundary=5, secNodes=3, apply=True, **kwargs):
        """Create (inversion) mesh using createParaDomain2D

        Parameters
        ----------
        depth : float, optional
            maximum depth, 0 (default) means maximum offset / 3.
        paraDX : float
            relative distance for refinement nodes between two sensors
            e.g., 0 or 1 means no refinement
            e.g., 0.5 means 1 additional node between two neighboring sensors
            e.g., 0.33 means 2 additional equidistant nodes between two sensors
        boundary : float, optional
            boundary width to be appended for domain prolongation in absolute
            para domain width.
            values < 0 force the boundary to be 4 times para domain width.
        paraBoundary : float, optional
            margin for parameter domain in sensor distances (default 2)
        quality : float, optional
            mesh quality (smallest angle allowed)
        apply : bool, optional
            set mesh property of the underlying forward operator
        secNodes : int (1)
            Amount of secondary nodes to improve accuracy of the forward
            solution.
        **kwargs: Additional keyword arguments passed to
            pygimli.meshtools.createParaMeshPLC

        See also
        --------
        pygimli.meshtools.createParaMeshPLC
        """
        if self.dataContainer is None:
            raise BaseException('Cannot create mesh without dataContainer.')

        if depth is None:
            depth = self.getDepth()

        self.poly = mt.createParaMeshPLC(self.dataContainer.sensorPositions(),
                                         paraDepth=depth, paraDX=paraDX,
                                         paraBoundary=paraBoundary,
                                         boundary=boundary, **kwargs)
        mesh = mt.createMesh(self.poly, quality=quality, smooth=(1, 10))

        if apply:
            self.setMesh(mesh, secNodes=secNodes)

        return mesh

    def setMesh(self, mesh, refine=False, secNodes=3, **kwargs):
        """Set mesh. To be removed from class once derived from MeshManager.

        Parameters
        ----------
        secNodes : int (1)
<<<<<<< HEAD
            Amount of secondary nodes to improve accuracy of the forward
            solution
=======
            Number of secondary nodes to improve accuracy of the forward
            solution.
>>>>>>> a89eb2c6
        """
        self.mesh = mesh
        self.mesh.createNeighbourInfos()
        self.fop.setMesh(self.mesh)
        self.fop.regionManager().setConstraintType(1)

        if refine:
            pg.warn("argument refine is deprecated .. use secnodes instead")
            secNodes = 1

        mesh = self.fop.regionManager().mesh().createSecondaryNodes(secNodes)
        self.fop.setMesh(mesh, **kwargs)

        self.inv.setForwardOperator(self.fop)

    def showMesh(self, ax=None, name='mesh'):
        """show mesh in given ax or in a new figure"""
        if ax is None:
            fig, ax = plt.subplots()
            self.figs[name] = fig

        self.axs[name] = ax
        drawMesh(ax, self.mesh)
#        plt.show(block=False)
        ax.set_aspect(1)

        return ax

    @staticmethod
    def estimateError(data=None, absoluteError=0.001, relativeError=0.001):
        """Estimate error composed of an absolute and a relative part

        Parameters
        ----------
        absoluteError : float
            absolute error of traveltimes (usually in s)
        relativeError : float
            relative error of traveltimes in 1 (e.g. 0.01 is 1%)

        Returns
        -------
        err : array
        """
        # print(data)
        # if not data.allNonZero('t'):
        #     raise BaseException("We need travel time values (t) " +
        #                         "in the data to estimate a data error.")

        if relativeError >= 0.5:  # obviously in %
            print("relativeError set to a value > 0.5 .. assuming this "
                  "is a percentile error level dividing them by 100")
            relativeError /= 100.

        error = absoluteError + data('t') * relativeError
        return error

    def invert(self, data=None, t=None, err=None, mesh=None, **kwargs):
        """Run actual inversion.

        Values for result/response are stored in the class members
        velocity/response

        Parameters
        ----------
        useGradient : bool [True]
            Create gradient for starting model from vtop to vbottom.
        vtop, vbottom : float [500, 5000]
            starting (gradient) model velocities on top/at bottom of the mesh
        lam : float [20]
            regularization parameter describing the strength of smoothness
        zWeight : float
            relative weight for purely vertical boundaries
        maxIter : int [20]
            Maximum number of iterations
        startModel : array
            Slowness starting model for the inversion
        """
        if 'verbose' in kwargs:
            self.setVerbose(kwargs.pop('verbose'))

        if data is not None:
            # setDataContainer would be better
            if t is not None:
                data.set('t', t)
            self.setDataContainer(data)

        if t is not None:
            self.dataContainer.set('t', t)

        if err is not None:
            self.error = err

        if mesh is not None:
            self.setMesh(mesh)

        if self.mesh is None:
            self.createMesh(**kwargs)

        startModel = kwargs.pop('startModel', None)
        self.pd = self.fop.regionManager().paraDomain()

        if startModel is None:
            useGradient = kwargs.pop('useGradient', True)
            if useGradient:
                startModel = createGradientModel2D(
                    self.dataContainer, self.pd,
                    kwargs.pop('vtop', 500.), kwargs.pop('vbottom', 5000.))
            else:
                startModel = self.fop.createDefaultStartModel()
        if isinstance(startModel, (float, int)):
            startModel = pg.RVector(self.pd.cellCount(), startModel)

        self.fop.setStartModel(startModel)

        zWeight = kwargs.pop('zWeight', 0.2)
        if 'zweight' in kwargs:
            zWeight = kwargs.pop('zweight', 0.2)
            print("zweight option will be removed soon. "
                  "Please use zWeight instead.")
        self.fop.regionManager().setZWeight(zWeight)

        self.inv.setData(self.dataContainer('t'))
        self.inv.setLambda(kwargs.pop('lam', 30.))

        if 'max_iter' in kwargs:  # just for backward compatibility
            self.inv.setMaxIter(kwargs.pop('max_iter'))
        if 'maxIter' in kwargs:  # the better way
            self.inv.setMaxIter(kwargs.pop('maxIter'))
        if 'robustData' in kwargs:
            self.inv.setRobustData(kwargs.pop('robustData'))
        if 'blockyModel' in kwargs:
            self.inv.setBlockyModel(kwargs.pop('blockyModel'))
        if kwargs.pop('referenceModel', False):
            self.inv.setReferenceModel(startModel)

        if not hasattr(self.error, '__iter__'):
            self.error = Refraction.estimateError(
                self.dataContainer, kwargs.pop('error', 0.003))  # abs err in s

        self.inv.setAbsoluteError(self.error)
        self.fop.jacobian().clear()

        slowness = self.inv.run()
        self.velocity = 1. / slowness
        self.response = self.inv.response()

        # use self.model() to access to this self.model = self.velocity

        return self.velocity

    @staticmethod
    def simulate(mesh, slowness, scheme, verbose=False, **kwargs):
        """Simulate a traveltime measurement.

        Perform the forward task for a given mesh, a slowness distribution (per
        cell) and return data (traveltime) for a measurement scheme. This is a
        static method since it does not interfere with the managers inversion
        approaches.

        Parameters
        ----------
        mesh : :gimliapi:`GIMLI::Mesh`
            Mesh to calculate for.

        slowness : array(mesh.cellCount()) | array(N, mesh.cellCount())
            slowness distribution for the given mesh cells can be:

            * a single array of len mesh.cellCount()
            * a matrix of N slowness distributions of len mesh.cellCount()
            * a res map as [[marker0, res0], [marker1, res1], ...]

        scheme : :gimliapi:`GIMLI::DataContainer`
            data measurement scheme

        verbose : boolean
            Be verbose.

        Other parameters
        ----------------
        noisify : boolean
            add normal distributed noise based on scheme('err')

        Returns
        -------
        t : array(N, data.size()) | DataContainer
            The resulting simulated travel time values.
            Either one column array or matrix in case of slowness matrix.
            A DataContainer is return if noisify set to True.

        """
        fop = Refraction.createFOP(verbose=verbose)

        fop.setData(scheme)
        fop.setMesh(mesh, ignoreRegionManager=True)

        if len(slowness) == mesh.cellCount():
            if max(slowness) > 1.:
                print('Warning: slowness values larger than 1 (' +
                      str(max(slowness)) + ').. assuming that are velocity '
                      'values .. building reciprocity')
                t = fop.response(1./slowness)
            else:
                t = fop.response(slowness)
        else:
            print(mesh)
            print("slowness: ", slowness)
            raise BaseException("Simulate called with wrong slowness array.")

        ret = pg.DataContainer(scheme)
        ret.set('t', t)

        noiseLevel = kwargs.pop('noiseLevel', 0)
        noiseAbs = kwargs.pop('noiseAbs', 0)

        if noiseLevel > 0 or noiseAbs > 0:
            if not ret.allNonZero('err'):
                ret.set('t', t)
                ret.set('err', pg.physics.Refraction.estimateError(
                    ret, absoluteError=noiseAbs))

            if verbose:
                print("Data error estimates (min:max) ",
                      min(ret('err')), ":", max(ret('err')))

            t += pg.randn(ret.size()) * ret('err')
            ret.set('t', t)

        if kwargs.pop('returnArray', False):
            return t

        return ret

    @staticmethod
    def drawApparentVelocities(ax, data, t=None, **kwargs):
        """Plot data in for of apparent velocity image."""
        tt = Refraction()
        tt.setDataContainer(data)
        tt.showVA(ax=ax, t=t, **kwargs)

    @staticmethod
    def drawTravelTimeData(ax, data, t=None):
        """Plot travel time data as lines and points."""
        drawTravelTimeData(ax, data, t)

    def getOffset(self, data=None, full=False):
        """Return vector of offsets (in m) between shot and receiver."""
        if data is None:
            data = self.dataContainer

        if full:
            pos = data.sensorPositions()
            s, g = data('s'), data('g')
            nd = data.size()
            off = [pos[int(s[i])].distance(pos[int(g[i])]) for i in range(nd)]
            return np.absolute(off)
        else:
            px = pg.x(data.sensorPositions())
            gx = np.array([px[int(g)] for g in data("g")])
            sx = np.array([px[int(s)] for s in data("s")])
            return np.absolute(gx - sx)

    def getMidpoint(self, data=None):
        """Return vector of offsets (in m) between shot and receiver."""
        if data is None:
            data = self.dataContainer

        px = pg.x(data.sensorPositions())
        gx = np.array([px[int(g)] for g in data("g")])
        sx = np.array([px[int(s)] for s in data("s")])
        return (gx + sx) / 2

    def showVA(self, data=None, t=None, name='va', pseudosection=False,
               squeeze=True, full=True, ax=None):
        """Show apparent velocity as image plot.

        TODO showXXX commands need to return ax and cbar .. if there is one

        """
        if data is None:
            data = self.dataContainer

        if ax is None:
            fig, ax = plt.subplots()
            self.figs[name] = fig

        self.axs[name] = ax
        if t is None:
            t = data('t')

        px = pg.x(data.sensorPositions())
        gx = np.array([px[int(g)] for g in data("g")])
        sx = np.array([px[int(s)] for s in data("s")])
        offset = self.getOffset(data=data, full=full)
        va = offset / t

        if pseudosection:
            midpoint = (gx + sx) / 2
            plotVecMatrix(midpoint, offset, va, squeeze=True, ax=ax,
                          label='Apparent slowness [s/m]')
        else:
            plotVecMatrix(gx, sx, va, squeeze=squeeze, ax=ax,
                          label='Apparent velocity [m/s]')
        return ax  # va

    def getDepth(self):
        """return a (a-priori guessed) depth of investigation"""
        return max(self.getOffset()) / 3.0  # rule of thumb

    def rayCoverage(self):
        """return ray coverage"""
        one = pg.RVector(self.dataContainer.size(), 1.)
        return self.fop.jacobian().transMult(one)

    def standardizedCoverage(self):
        """return standardized coverage vector (0|1) using neighbor info"""
        coverage = self.rayCoverage()
        C = self.fop.constraintsRef()
        return np.sign(np.absolute(C.transMult(C * coverage)))

    def showRayPaths(self, model=None, ax=None, **kwargs):
        """Show ray paths for `model` or last model for which the Jacobian was
        calculated.

        Parameters
        ----------
        model : array
            Velocity model for which to calculate and visualize ray paths (the
            default is model for last Jacobian calculation in self.velocity).
        ax : matplotlib.axes
            Axes for the plot (the default is None).
        **kwargs : type
            Additional arguments passed to LineCollection (alpha, linewidths,
            color, linestyles).
        """
        if model is not None:
            if not np.allclose(model, self.velocity):
                self.fop.createJacobian(1/model)
            ax, cbar = self.showResult(ax=ax, val=model)
            _ = kwargs.setdefault("color", "w")
            _ = kwargs.setdefault("alpha", 0.5)
            _ = kwargs.setdefault("linewidths", 0.8)
        else:
            ax = self.showMesh(ax=ax)

        # Due to different numbering scheme of way matrix
        _, shots = np.unique(self.dataContainer("s"), return_inverse=True)
        _, receivers = np.unique(self.dataContainer("g"), return_inverse=True)

        # Collecting way segments for all shot/receiver combinations
        segs = []
        for s, g in zip(shots, receivers):
            wi = self.fop.way(s, g)
            points = self.fop.mesh().positions()[wi]
            segs.append(np.column_stack((pg.x(points), pg.y(points))))

        line_segments = LineCollection(segs, **kwargs)
        ax.add_collection(line_segments)

    def showCoverage(self, ax=None, name='coverage', **kwargs):
        """shows the ray coverage in logscale"""
        if ax is None:
            fig, ax = plt.subplots()
            self.figs[name] = fig

        self.axs[name] = ax
        cov = self.rayCoverage()
        pg.show(self.mesh, pg.log10(cov+min(cov[cov > 0])*.5), ax=ax,
                coverage=self.standardizedCoverage(), **kwargs)

    def showModel(self, ax=None, vals=None, **kwargs):
        """WRITEME"""
        return self.showResult(ax=ax, val=vals, **kwargs)

    def showResult(self, val=None, ax=None, cMin=None, cMax=None,
                   logScale=False, rays=False, name='result', **kwargs):
        """Show resulting velocity vector.

        Parameters
        ----------
        val : result array [self.velocity]
            field to show, usually the velocity vector
        ax : matplotlib.axes
            axes to plot into, if not give a new one-axis figure is created
        cMin/cMax : float
            minimum and maximum values for ranging colorbar
        logScale : bool [False]
            use logarithmic scale
        rays : bool [False]
            Show ray paths as well.

        Other parameters
        ----------------
        useCoverage : bool [True]
            use standardized (0 or 1) ray coverage as alpha-shading
        label : str
            label to write on colorbar
        orientaton : str
            color bar orientation
        nLevs : int [7]
            number of level values for color bar
        **kwargs : keyword arguments passed to the show function

        Returns
        -------
        ax : maxplotlib axes

        cb : matplotlib color bar object
        """
        mesh = self.paraDomain()
        if val is None:
            val = self.velocity
        if cMin is None or cMax is None:
            cMin, cMax = interperc(val, 3)
        coverage = 1
        if kwargs.pop('useCoverage', True):
            coverage = self.standardizedCoverage()
        label = kwargs.get("label", "Velocity (m/s)")
        if ax is None:
            fig, ax = plt.subplots()
            self.figs[name] = fig
            ax, cbar = pg.show(mesh, val, logScale=logScale, ax=ax,
                               colorBar=True, cMin=cMin, cMax=cMax,
                               coverage=coverage, label=label, hold=True,
                               **kwargs)
            self.figs[name] = plt.gcf()
        else:
            gci = drawModel(ax, mesh, val, logScale=logScale,
                            colorBar=True, cMin=cMin, cMax=cMax,
                            coverage=coverage, **kwargs)
            labels = ['cMin', 'cMax', 'nLevs', 'orientation']
            subkwargs = {key: kwargs[key] for key in labels if key in kwargs}
            cbar = createColorBar(gci, label=label, **subkwargs)
        if rays:
            self.showRayPaths(ax=ax, alpha=0.5, color="w", linewidths=.8)

        browser = CellBrowser(self.mesh, val, ax)
        browser.connect()

        self.axs[name] = ax
        if 'lines' in kwargs:
            plotLines(ax, kwargs['lines'])
        return ax, cbar

    def showResultAndFit(self, name='resultfit', **kwargs):
        """show two vertical subplots with result and data (with response)"""
        fig, axs = plt.subplots(nrows=2)
        self.figs[name] = fig
        self.showResult(ax=axs[0], **kwargs)
        self.showData(ax=axs[1], response=self.response)

    def saveFigures(self, name=None, ext='pdf'):
        """save all existing figures to files"""
        if name is None:
            name = self.basename
        if name is None or not any(name):
            name = 'out'
        for key in self.figs:
            self.figs[key].savefig(name+'-'+key+'.'+ext, bbox_inches='tight')

    def saveResult(self, folder=None, size=(16, 10), **kwargs):
        """Save the results in the specified folder.

        Saved items are:
            Inverted profile
            Velocity vector
            Coverage vector
            Standardized coverage vector
            Mesh (bms and vtk with results)
        """
        # TODO: How to extract the chi2 etc. from each iteration???

        subfolder = '/' + self.__class__.__name__
        path = getSavePath(folder, subfolder)

        if self.verbose:
            print('Saving refraction data to: {}'.format(path))

        np.savetxt(path + '/velocity.vector',
                   self.velocity)
        np.savetxt(path + '/velocity-cov.vector',
                   self.rayCoverage())
        np.savetxt(path + '/velocity-scov.vector',
                   self.standardizedCoverage())

        self.mesh.addExportData('Velocity', self.velocity)
        self.mesh.addExportData('Coverage', self.rayCoverage())
        self.mesh.addExportData('S_Coverage', self.standardizedCoverage())
        self.mesh.exportVTK(path + 'velocity')
        self.mesh.save(path + 'velocity-mesh')
        self.pd.save(path + 'velocity-pd')

        fig, ax = plt.subplots()
        self.showResult(ax=ax, cov=self.standardizedCoverage(), **kwargs)
        fig.set_size_inches(size)
        fig.savefig(path + '/velocity.pdf', bbox_inches='tight')

        return path, fig, ax


def test_Refraction():
    """Test Refraction manager stability some data/mesh set / data update"""
    import os
    datafile = os.path.dirname(__file__) + '/example_topo.sgt'

    ra = Refraction(datafile, verbose=False, doSave=False)
    ra.createMesh(depth=80)
    ra.inv.setMaxIter(1)

    ra.invert()
    m1 = ra.model()
    mesh = pg.Mesh(ra.mesh)

    ra.setMesh(mesh)
    ra.invert()
    m2 = ra.model()

    np.testing.assert_array_equal(m1, m2)

    ra.setData(pg.DataContainer(datafile, 's g'))
    m3 = ra.invert()

    np.testing.assert_array_equal(m1, m3)


def main():
    """Main"""
    parser = MethodManager.createArgParser(dataSuffix='sgt')
    options = parser.parse_args()

    ra = Refraction(verbose=not options.quiet, debug=pg.debug())

    ra.loadData(options.dataFileName)

    ra.showData()
    ra.showVA()
    ra.createMesh(depth=options.depth)
    ra.showMesh()
    ra.invert(lam=options.lam, max_iter=options.maxIter,
              robustData=options.robustData, blockyModel=options.blockyModel)
    ra.showResult()


if __name__ == '__main__':
    main()
    pg.wait()<|MERGE_RESOLUTION|>--- conflicted
+++ resolved
@@ -21,7 +21,6 @@
 from pygimli.physics.traveltime.ratools import createGradientModel2D
 from pygimli.physics.traveltime.raplot import drawFirstPicks, plotLines
 
-from . fatray import FatrayDijkstraModelling
 from . raplot import drawTravelTimeData
 from . importData import importGTT
 
@@ -97,18 +96,8 @@
         """
         self.fop = Refraction.createFOP(usefmm=fmm)
 
-    def useFatray(self, fatray=True, frequency=100):
-        """Define whether to use Fast Marching Method (FMM).
-
-        Note that this method is more accurate but currently a lot slower!
-        """
-        self.fop = Refraction.createFOP(fatray=fatray)
-        if fatray:
-            self.fop.frequency = frequency
-            self.fop.setData(self.dataContainer)
-
     @staticmethod
-    def createFOP(verbose=False, usefmm=False, fatray=False):
+    def createFOP(verbose=False, usefmm=False):
         """Create default forward operator for Traveltime modelling.
 
         usefmm forces Fast Marching Method, otherwise Dijkstra is used.
@@ -117,10 +106,7 @@
             from .FMModelling import TravelTimeFMM
             fop = TravelTimeFMM(verbose=verbose)
         else:
-            if fatray:
-                fop = FatrayDijkstraModelling(verbose=verbose)
-            else:
-                fop = pg.TravelTimeDijkstraModelling(verbose=verbose)
+            fop = pg.TravelTimeDijkstraModelling(verbose=verbose)
 
         return fop
 
@@ -240,7 +226,7 @@
         return ax
 
     def createMesh(self, depth=None, quality=34.3, paraDX=0.5, boundary=0,
-                   paraBoundary=5, secNodes=3, apply=True, **kwargs):
+                   paraBoundary=5, secNodes=1, apply=True, **kwargs):
         """Create (inversion) mesh using createParaDomain2D
 
         Parameters
@@ -278,10 +264,11 @@
         if depth is None:
             depth = self.getDepth()
 
+
         self.poly = mt.createParaMeshPLC(self.dataContainer.sensorPositions(),
-                                         paraDepth=depth, paraDX=paraDX,
-                                         paraBoundary=paraBoundary,
-                                         boundary=boundary, **kwargs)
+                                      paraDepth=depth, paraDX=paraDX,
+                                      paraBoundary=paraBoundary,
+                                      boundary=boundary, **kwargs)
         mesh = mt.createMesh(self.poly, quality=quality, smooth=(1, 10))
 
         if apply:
@@ -289,19 +276,14 @@
 
         return mesh
 
-    def setMesh(self, mesh, refine=False, secNodes=3, **kwargs):
+    def setMesh(self, mesh, refine=False, secNodes=1):
         """Set mesh. To be removed from class once derived from MeshManager.
 
         Parameters
         ----------
         secNodes : int (1)
-<<<<<<< HEAD
-            Amount of secondary nodes to improve accuracy of the forward
-            solution
-=======
             Number of secondary nodes to improve accuracy of the forward
             solution.
->>>>>>> a89eb2c6
         """
         self.mesh = mesh
         self.mesh.createNeighbourInfos()
@@ -313,7 +295,7 @@
             secNodes = 1
 
         mesh = self.fop.regionManager().mesh().createSecondaryNodes(secNodes)
-        self.fop.setMesh(mesh, **kwargs)
+        self.fop.setMesh(mesh, ignoreRegionManager=True)
 
         self.inv.setForwardOperator(self.fop)
 
@@ -366,15 +348,15 @@
 
         Parameters
         ----------
-        useGradient : bool [True]
+        useGradient : bool
             Create gradient for starting model from vtop to vbottom.
-        vtop, vbottom : float [500, 5000]
+        vtop, vbottom : float
             starting (gradient) model velocities on top/at bottom of the mesh
-        lam : float [20]
+        lam : float
             regularization parameter describing the strength of smoothness
         zWeight : float
             relative weight for purely vertical boundaries
-        maxIter : int [20]
+        maxIter : int
             Maximum number of iterations
         startModel : array
             Slowness starting model for the inversion
@@ -843,7 +825,6 @@
               robustData=options.robustData, blockyModel=options.blockyModel)
     ra.showResult()
 
-
 if __name__ == '__main__':
     main()
     pg.wait()