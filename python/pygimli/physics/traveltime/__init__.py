--- conflicted
+++ resolved
@@ -6,11 +6,7 @@
 from .raplot import drawTravelTimeData, drawVA, drawFirstPicks
 from .ratools import createRAData, createGradientModel2D
 from .refraction import Refraction
-<<<<<<< HEAD
-
-=======
 from .refraction1d import RefractionNLayer, RefractionNLayerFix1stLayer
->>>>>>> de1e4aa9
 from .tomography import Tomography
 from .FMModelling import fastMarch
 
