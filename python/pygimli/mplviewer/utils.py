--- conflicted
+++ resolved
@@ -63,31 +63,14 @@
 
 
 def prettyFloat(v):
-    """Return pretty string for a given value suitable for graphical output."""
+    """Return a pretty string for a given value suitable for graphical output."""
     if abs(round(v)-v) < 1e-4 and abs(v) < 1e3:
-<<<<<<< HEAD
-        return str(int(round(v, 1)))
-=======
         string = str(int(round(v,1)))
->>>>>>> a1b55687
     elif abs(v) == 0.0:
         string = "0"
     elif abs(v) > 1e4 or abs(v) <= 1e-3:
         string = str("%.1e" % v)
     elif abs(v) < 1e-2:
-<<<<<<< HEAD
-        return str("%.4f" % round(v, 4))
-    elif abs(v) < 1e-1:
-        return str("%.3f" % round(v, 3))
-    elif abs(v) < 1e0:
-        return str("%.2f" % round(v, 2))
-    elif abs(v) < 1e1:
-        return str("%.1f" % round(v, 1))
-    elif abs(v) < 1e2:
-        return str("%.1f" % round(v, 1))
-    else:
-        return str("%.0f" % round(v, 1))
-=======
         string = str("%.4f" % round(v,4))
     elif abs(v) < 1e-1:
         string = str("%.3f" % round(v,3))
@@ -99,7 +82,6 @@
         string = str("%.1f" % round(v,1))
     else:
         string = str("%.0f" % round(v,1))
->>>>>>> a1b55687
 
     if string.endswith(".0"):
         return string.replace(".0", "")
@@ -107,12 +89,6 @@
         return string
 
 
-<<<<<<< HEAD
-    ax.set_yticklabels(tickLabels)
-    # insertUnitAtNextLastTick(ax, 'm', xlabel=False)
-    updateAxes(ax)
-=======
->>>>>>> a1b55687
 
 
 def insertUnitAtNextLastTick(ax, unit, xlabel=True, position=-2):
