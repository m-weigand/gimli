--- conflicted
+++ resolved
@@ -3,20 +3,10 @@
 Useful utility functions.
 """
 
-<<<<<<< HEAD
-from .base import (rms, rmsWithErr, nanrms, createDateTimeString, createfolders, createResultFolder,
-                   getSavePath, gmat2numpy, interperc, interpExtrap, inthist,
-                   num2str, numpy2gmat, rndig, saveResult)
-
-# compatibilty for fw_cleaning
-from .base import rmsWithErr as rmswitherr
-
-=======
 from .base import (rms, rmswitherr, nanrms, createDateTimeString, createfolders, createResultFolder,
                    getSavePath, gmat2numpy, interperc, interpExtrap, inthist,
                    num2str, numpy2gmat, rndig, saveResult)
 
->>>>>>> 1778eab9
 from .geostatistics import (computeInverseRootMatrix, covarianceMatrix,
                             generateGeostatisticalModel)
 from .hankel import hankelFC
