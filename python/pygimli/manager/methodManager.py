#!/usr/bin/env python
# -*- coding: utf-8 -*-

"""TODO WRITEME"""

import numpy as np

import pygimli as pg


class MethodManager(object):
    """General manager to maintenance a measurement method.

    Method Manager are the interface to End-user interaction and can be seen as
    basic but complete application classes which manage all tasks of
    geophysical data processing.

    The method manager holds one instance of a forward operator and a
    appropriate inversion framework to handle modeling and data inversion.

    Method Manager also import and export of data and results,
    handle measurement data error estimation as well as model and data
    visualization.

    Attributes
    ----------
    verbose : bool
        Give verbose output

    debug : bool
        Give debug output

    fop : :py:mod:`pygimli.frameworks.Modelling`
        Forward Operator instance .. knows the physics.
        fop is initialized by
        :py:mod:`pygimli.manager.MethodManager.initForwardOperator`
        and needs a valid
        :py:mod:`pygimli.manager.MethodManager.createForwardOperator` method
        in any derived classes.

    inv : :py:mod:`pygimli.frameworks.Inversion`.
        Inversion framework instance .. knows the reconstruction approach.
        The attribute inv is initialized by
        :py:mod:`pygimli.manager.MethodManager.initInversionFramework`
    """
    def __init__(self, **kwargs):
        """Constructor."""
        self._verbose = kwargs.pop('verbose', False)
        self._debug = kwargs.pop('debug', False)
        self._dataToken = 'nan'

        self._fw = None

        self.initInversionFramework(verbose=self._verbose,
                                    debug=self._debug)

        self.initForwardOperator(verbose=self._verbose, **kwargs)






        # maybe obsolete
        self.figs = {}
        self.errIsAbsolute = False

        self.mesh = None  # to be deleted if MethodManagerMesh is used # TODO
        self.dataContainer = None  # dto.

    def __str__(self):
        """String representation of the class."""
        return self.__repr__()

    def __repr__(self):
        """String representation of the class."""
        out = type(self).__name__ + " object"
        if hasattr(self, 'dataContainer'):
            out += "\n" + self.dataContainer.__str__()
        if hasattr(self, 'mesh'):
            out += "\n" + self.mesh.__str__()
        # some other stuff (data and model size)?
        return out
        # return "Method Manager: " + str(self.__class__)

    @property
    def verbose(self):
        return self._verbose

    @verbose.setter
    def verbose(self, v):
        self._verbose = v
        self._fw.verbose = self._verbose

    @property
    def debug(self):
        return self._debug

    @debug.setter
    def debug(self, v):
        self._debug = v
        self._fw.debug = self._debug

    @property
    def model(self):
        return self._fw.model

    @property
    def fop(self):
        return self._fw.fop

    @property
    def inv(self):
        return self._fw


    def dataVals(self, data):
        """Return pure data values from a given DataContainer."""
        if self._dataToken == 'nan':
            raise Exception('_dataToken should be set in class', self)
        return data(self._dataToken)

    def relErrVals(self, data):
        """Return pure data values from a given DataContainer."""
        return data('err')

    def initForwardOperator(self, **kwargs):
        """Initialize or re-initialize the forward operator.

        Called once in the constructor to force the manager to create the
        necessary forward operator member.
        Can be recalled if you need to changed the mangers own forward operator
        object. If you want a own instance of a valid FOP call createForwardOperator.
        """
        fop = self.createForwardOperator(**kwargs)

        if fop is None:
            raise Exception("It seems that createForwardOperator method "
                            "does not return a valid forward operator.")
        if self._fw is not None:
            self._fw.setForwardOperator(fop)

    def createForwardOperator(self, **kwargs):
        """Mandatory interface for derived classes.

        Here you need to specify which kind of forward operator FOP
        you want to use.
        This is called by any initForwardOperator() call.

        Parameters
        ----------
        **kwargs
            Any arguments that are necessary for your FOP creation.

        Returns
        -------
        Modelling
            Instance of any kind of :py:mod:`pygimli.framework.Modelling`.
        """
        raise Exception("This is a abstract function. "
                        "Override in derived class")

    def initInversionFramework(self, **kwargs):
        """Initialize or re-initialize the inversion framework.

        Called once in the constructor to force the manager to create the
        necessary Framework instance.
        """
        self._fw = self.createInversionFramework(**kwargs)

        if self._fw is None:
            raise BaseException("createInversionFramework does not return "
                                "valid inversion framework.")

    def createInversionFramework(self, **kwargs):
        """Create default Inversion framework.

        Derived classes may overwrite this method.

        Parameters
        ----------

        **kwargs
            Any arguments that are necessary for your creation.

        Returns
        -------
        Inversion
            Instance of any kind of :py:mod:`pygimli.framework.Inversion`.
        """
        return pg.frameworks.Inversion(**kwargs)

    def loadData(self, filename, **kwargs):
        """Mandatory interface for derived classes."""
        raise Exception("This is a abstract function. "
                        "Override in derived class")

    def estimateError(self, data, errLevel=0.01, absError=None):
        """Estimate data error.

        Create an error of estimated measurement error.
        On default it returns an array of constant relative errors.
        More sophisticated error estimation should be done
        in specialized derived classes.

        TODO check, rel or abs in return.

        Parameters
        ----------
        data : iterable
            Data values for which the errors should be estimated.

        errLevel : float (0.01)
            Error level in percent/100.

        absoluteError : float (None)
            TODO

        Returns
        -------
        err : array
            Returning array of size len(data)
        """
        if absError is not None:
            return absError + data * errLevel

        return np.ones(len(data)) * errLevel

    def simulate(self, model, **kwargs):
        """Run a simulation aka the forward task."""

        ra = self.fop.response(par=model)

        noiseLevel = kwargs.pop('noiseLevel', 0.0)
        if noiseLevel > 0:
            err = self.estimateError(ra, errLevel=noiseLevel)
            ra *= 1. + pg.randn(ra.size()) * err
            return ra, err

        return ra

    def invert(self, dataVals=None, errVals=None, **kwargs):
        """Invert the data.

        Invert the data values by calling self.inv.run() with mandatory data and
        error values.

        Parameters
        ----------
        dataVals : iterable
            Data values to be inverted.

        errVals : iterable | float
            Error value for the given data.
            If errVals is float we assume this means to be a global relative
            error and force self.estimateError to be called.
        """
        if dataVals is None:
            print("Data:", dataVals)
            raise Exception("Data values for invert() call are mandatory.");

        if type(errVals) == float:
            errVals = self.estimateError(dataVals, errLevel=errVals)

        self._fw.run(dataVals, errVals, **kwargs)
        return self.model

    def showModel(self, model, ax=None, **kwargs):
        """Shows a model.

        Draw model date into a given axes or show the inversion result from
        the last run.
        Forwards on default to the self.fop.drawModel function
        of the modelling operator.
        If there is no given function given, you have to override this method.

        Parameters
        ----------
        ax : mpl axes
            Axes object to draw into. Create a new if its not given.

        model : iterable
            Model data to be draw.
        """
        if ax is None:
            fig, ax = pg.plt.subplots(ncols=1)

        self._fw.fop.drawModel(ax, model, **kwargs)
        return ax

    def showData(self, data, ax=None, **kwargs):
        """Shows the data.

        Draw data values into a given axes or show the data values from
        the last run.
        Forwards on default to the self.fop.drawData function
        of the modeling operator.
        If there is no given function given, you have to override this method.

        Parameters
        ----------
        ax : mpl axes
            Axes object to draw into. Create a new if its not given.

        data : iterable | pg.DataContainer
            Data values to be draw.

        """
        if ax is None:
            fig, ax =  pg.plt.subplots(ncols=1)

        self._fw.fop.drawData(ax, data, **kwargs)
        return ax

    def showResult(self, ax=None, **kwargs):
        """Show the last inversion result."""
        ax = self.showModel(ax=ax, model=self.model, **kwargs)
        return ax

    def showFit(self, ax=None, **kwargs):
        """Show the last inversion date and response."""
        ax = self.showData(ax=ax,
                           data=self.inv.dataVals,
                           error=self.inv.errorVals, **kwargs)
        ax = self.showData(ax=ax,
                           data=self.inv.response,
                           label='Response', **kwargs)
        return ax

    def showResultAndFit(self, axs=None, **kwargs):
        """Calls showResults and showFit."""
        if axs is None:
            fig, axs = pg.plt.subplots(ncols=2)

        self.showResult(ax=axs[0], **kwargs)
        self.showFit(ax=axs[1], **kwargs)
        return axs

    @staticmethod
    def createArgParser(dataSuffix='dat'):
        """Create default argument parser.

        Create default argument parser for the following options:

            -Q, --quiet

            -R, --robustData: options.robustData

            -B, --blockyModel: options.blockyModel

            -l, --lambda: options.lam

            -i, --maxIter: options.maxIter

            --depth: options.depth
        """
        import argparse

        parser = argparse.ArgumentParser(
            description="usage: %prog [options] *." + dataSuffix)
        parser.add_argument("-Q", "--quiet", dest="quiet",
                            action="store_true", default=False,
                            help="Be verbose.")
        #parser.add_argument("-R", "--robustData", dest="robustData",
                            #action="store_true", default=False,
                            #help="Robust data (L1 norm) minimization.")
        #parser.add_argument("-B", "--blockyModel", dest="blockyModel",
                            #action="store_true", default=False,
                            #help="Blocky model (L1 norm) regularization.")
        parser.add_argument('-l', "--lambda", dest="lam", type=float,
                            default=100,
                            help="Regularization strength.")
        parser.add_argument('-i', "--maxIter", dest="maxIter", type=int,
                            default=20,
                            help="Maximum iteration count.")
        #parser.add_argument("--depth", dest="depth", type=float,
                            #default=None,
                            #help="Depth of inversion domain. [None=auto].")
        parser.add_argument('dataFileName')
        return parser


class MethodManager1d(MethodManager):
    """Method Manager base class for managers on a 1d discretization."""
    def __init__(self, **kwargs):
        """Constructor."""
        super(MethodManager1d, self).__init__(**kwargs)

        #self.nlay = kwargs.pop('nlay', 2)
        #if 'nLayers' in kwargs:
            #self.nlay = kwargs['nLayers']
        #self.nProperties = kwargs.pop('nProperties', 1)
        #self.Occam = kwargs.pop('Occam', False)  # member nameing!


    def createInversionFramework(self, **kwargs):
        """
        """
        return pg.frameworks.Block1DInversion(**kwargs)

class MeshMethodManager(MethodManager):
    def __init__(self, **kwargs):
        """Constructor."""
        super(MeshMethodManager, self).__init__(**kwargs)

        self.mesh = None

    def createMesh(self, **kwargs):
        """
        """
        print(**kwargs)
        raise Exception("Implement me!")
        pass

    def simulate(self, mesh, model, **kwargs):
        """Run a simulation aka the forward task.
        """
        print(mesh, model)
        pass

    def invert(self, dataVals=None, errVals=None, mesh=None, **kwargs):
        """Run the full inversion.

        The data and error needed to be set before.
        The meshes will be created if necessary.

        DOCUMENT ME!!!

        Parameters
        ----------

        """
        if mesh is not None:
            self.setMesh(mesh)

        if self.mesh is None:
            self.createMesh(depth=kwargs.pop('depth', None),
                            quality=kwargs.pop('quality', 34.0),
                            maxCellArea=kwargs.pop('maxCellArea', 0.0),
                            paraDX=kwargs.pop('paraDX', 0.3))

        zWeight = kwargs.pop('zWeight', 0.7)

        self._fw.fop.regionManager().setZWeight(zWeight)

        if startModel in kwargs:
            self._fw.fop.createStartModel(dataVals)

        self.model = super(MeshMethodManager, self).invert(dataVals=dataVals,
                                                           errVals=errVals,
                                                           **kwargs)
        return self.model

    def setMesh(self, mesh, refine=True):
        """Set the internal mesh for this Manager.

        Inject the mesh in the internal fop und inv.

        Initialize RegionManager.
        For more than two regions the first is assumed to be background.

        Optional the forward mesh can be refined for higher numerical accuracy.

        Parameters
        ----------

        DOCUMENTME!!!

        """
        if isinstance(mesh, str):
            mesh = pg.load(mesh)

        if self.verbose:
            print(mesh)

        self.mesh = pg.Mesh(mesh)
        self.mesh.createNeighbourInfos()

        self.fop.setMesh(self.mesh)
        self.fop.regionManager().setConstraintType(1)

        if self.fop.regionManager().regionCount() > 1:
            self.fop.regionManager().region(1).setBackground(True)
#            self.fop.regionManager().regions().begin().second.setBackground(1)

        self.fop.createRefinedForwardMesh(refine)
        self.inv.setForwardOperator(self.fop)  # necessary? CR: check this










































class MethodManager1dProfile(MethodManager1d):  # does this make sense?
    """Method manager base class for 1D methods along a profile."""
    def __init__(self, **kwargs):
        """Constructor."""
        super(MethodManager1dProfile, self).__init__(**kwargs)


class MethodManager0(object):
    """General manager to maintenance a measurement method.

        The method manager holds one instance of a forward operator and a
        appropriate inversion method to handle simulation and reconstruction of
        common geophysical problems.
    """
    def __init__(self, verbose=True, debug=False):
        """Constructor."""
        self.verbose = verbose
        self.debug = debug
        self.figs = {}
        self.dataToken_ = 'nan'
        self.errIsAbsolute = False
        self.model = None

        self.mesh = None  # to be deleted if MethodManagerMesh is used # TODO
        self.dataContainer = None  # dto.

        self.fop = self.createFOP_(verbose)
        if self.fop is None:
            raise BaseException("createFOP does not return "
                                "valid forward operator")

        self.tD = None
        self.tM = None  # why not using a default RTransLog

        self.inv = self.createInv_(self.fop, verbose, debug)
        if self.inv is None:
            raise BaseException("createINV does not return valid inversion")

        self.setVerbose(verbose)

    def __str__(self):
        """String representation of the class."""
        return self.__repr__()

<<<<<<< HEAD
    def __repr__(self):
        """String representation of the class."""
        out = type(self).__name__ + " object"
        if hasattr(self, 'dataContainer'):
            out += "\n" + self.dataContainer.__str__()
        if hasattr(self, 'mesh'):
            out += "\n" + self.mesh.__str__()
        # some other stuff (data and model size)?
        return out
        # return "Method Manager: " + str(self.__class__)
=======
        if isinstance(errVals, float):
            errVals = self.estimateError(dataVals, errLevel=errVals)
>>>>>>> 9b282c59

    def setVerbose(self, verbose):
        """Make the class verbose (put output to the console)"""
        self.verbose = verbose
        self.inv.setVerbose(verbose)
        self.fop.setVerbose(verbose)

    def setDataToken(self, token):
        """Set the token name to identity the data in a DataContainer."""
        self.dataToken_ = token

    def dataToken(self):
        """Token name for the data in a DataContainer."""
        if self.dataToken_ == 'nan':
            print("Warning! the Manager don't know the data token")
        return self.dataToken_

    def apparentData(self):
        """Convert data into apparent data."""
        raise BaseException("IMPLEMENTME in derived class")

#    @classmethod
    def createFOP_(self, verbose=False):
        """Create forward operator working on refined mesh."""
        return self.createFOP(verbose)

    def createInv_(self, fop, verbose=True, dosave=False):
        """Create inversion instance, data- and model transformations."""
        return self.createInv(fop, verbose, dosave)

    def model(self):
        """Return the actual model."""
        return self.model

    def createData(self, sensors, scheme):
        """Create an empty data set."""
        pass

    def setData(self, data):
        """Set data."""
        self.dataContainer = data

    def checkData(self):
        """Check data validity."""
        pass

    @staticmethod
    def estimateError(data, absoluteError=0.001, relativeError=0.001):
        """Estimate error composed of an absolute and a relative part."""
        pass

    def showData(self, axes=None, response=None, name='data'):
        """Show data."""
        pass

    # Work related methods
    def invert(self, **kwargs):
        """Invert the data and fill the parametrization."""
        raise BaseException('implement me in derived class' + str(**kwargs))

    def simulate(self, **kwargs):
        """Run a simulation aka the forward task."""
        raise BaseException('implement me in derived class' + str(**kwargs))

    # Visualization stuff
    def show(self, data, values=None, axes=None,
             cMin=None, cMax=None, colorBar=1, **kwargs):
        """Forward the visualization."""
        pass

    def showResult(self, ax=None, cMin=None, cMax=None, logScale=False,
                   **kwargs):
        """Show resulting vector."""
        pass

    def saveResult(self, folder=None, size=(16, 10),
                   **kwargs):
        """Save results in the specified folder."""
        pass

    @staticmethod
    def createArgParser(dataSuffix='dat'):
        """Create default argument parser.

        Create default argument parser for the following options:

            -Q, --quiet

            -R, --robustData: options.robustData

            -B, --blockyModel: options.blockyModel

            -l, --lambda: options.lam

            -i, --maxIter: options.maxIter

            --depth: options.depth


        """
        import argparse

        parser = argparse.ArgumentParser(
            description="usage: %prog [options] *." + dataSuffix)
        parser.add_argument("-Q", "--quiet", dest="quiet",
                            action="store_true", default=False,
                            help="Be verbose.")
        parser.add_argument("-R", "--robustData", dest="robustData",
                            action="store_true", default=False,
                            help="Robust data (L1 norm) minimization.")
        parser.add_argument("-B", "--blockyModel", dest="blockyModel",
                            action="store_true", default=False,
                            help="Blocky model (L1 norm) regularization.")
        parser.add_argument('-l', "--lambda", dest="lam", type=float,
                            default=100,
                            help="Regularization strength.")
        parser.add_argument('-i', "--maxIter", dest="maxIter", type=int,
                            default=20,
                            help="Maximum iteration count.")
        parser.add_argument("--depth", dest="depth", type=float,
                            default=None,
                            help="Depth of inversion domain. [None=auto].")
        parser.add_argument('dataFileName')
        return parser


class MeshMethodManager0(MethodManager0):
    """Method Manager base class for managers using a (non-1D) mesh."""
    def __init__(self, **kwargs):
        """Constructor."""
        super(MeshMethodManager0, self).__init__(**kwargs)
        self.mesh = None
        self.data = None

    # Mesh related methods
    def createMesh(self, **kwargs):
        """Create a mesh aka the parametrization."""
        pass

    def setMesh(self, mesh, refine=True):
        """Set the internal mesh for this Manager.

        Inject the mesh in the internal fop und inv.

        Initialize RegionManager.
        For more than two regions the first is assumed to be background.

        Optional the forward mesh can be refined for higher numerical accuracy.

        Parameters
        ----------

        DOCUMENTME!!!

        """
        if isinstance(mesh, str):
            mesh = pg.load(mesh)

        if self.verbose:
            print(mesh)

        self.mesh = pg.Mesh(mesh)
        self.mesh.createNeighbourInfos()

        self.fop.setMesh(self.mesh)
        self.fop.regionManager().setConstraintType(1)
        if self.fop.regionManager().regionCount() > 1:
            self.fop.regionManager().region(1).setBackground(True)
#            self.fop.regionManager().regions().begin().second.setBackground(1)

        self.fop.createRefinedForwardMesh(refine)
        self.paraDomain = self.fop.regionManager().paraDomain()
        self.inv.setForwardOperator(self.fop)  # necessary? CR: check this

    def showMesh(self, ax=None):
        """Show mesh in given axes or in a new figure."""
        raise Exception('IMPLEMENTME')
        pass

    def setData(self, data):
        """Set data container from outside."""
        if not isinstance(data, pg.DataContainer):
            raise Exception('IMPLEMENTME')

            if isinstance(data, str):
                raise Exception('IMPLEMENTME')
        else:
            self.dataContainer = data

        if not self.dataContainer.allNonZero(self.dataToken()):
            raise BaseException("No or partial values for:", self.dataToken())

        if not self.dataContainer.allNonZero('err'):
            raise BaseException("No or partial values for err")

        self.fop.setData(self.dataContainer)

    @staticmethod
    def createArgParser(dataSuffix='dat'):
        """Create argument parser for the manager."""
        parser = MethodManager.createArgParser(dataSuffix)

        parser.add_argument("--paraMaxCellSize", dest="maxCellArea",
                            type=float, default=0.0,
                            help="Maximum cell size for parametric cells "
                                 "in m² [0.0] 0.0 means no restriction.")
        parser.add_argument("--zWeight", dest="zWeight",
                            type=float, default=0.7,
                            help="Weight for vertical smoothness "
                                 "(1=isotrope). [0.7]")
        return parser

    def invert(self, data=None, vals=None, err=None, mesh=None, **kwargs):
        """Run the full inversion.

        The data and error needed to be set before.
        The meshes will be created if necessary.

        DOCUMENTME!!!

        Parameters
        ----------

        lam : float [20]
                regularization parameter
        zWeight : float [0.7]
                relative vertical weight
        maxIter : int [20]
                maximum iteration number
        robustdata : bool [False]
                robust data reweighting using an L1 scheme (IRLS reweighting)
        blockymodel : bool [False]
                blocky model constraint using L1 reweighting roughness vector
        startModelIsReference : bool [False]
                startmodel is the reference model for the inversion

        forwarded to createMesh

        depth

        quality

        paraDX

        maxCellArea

        """
        if 'verbose' in kwargs:
            self.setVerbose(kwargs.pop('verbose'))

        if data is not None:
            # setDataContainer would be better
            self.setData(data)

        if vals is not None:
            self.dataContainer.set(self.dataToken(), vals)

        if err is not None:
            self.dataContainer.set('err', vals)

        # check for data container here
        dataVals = self.dataContainer(self.dataToken())
        errVals = self.dataContainer('err')

        if mesh is not None:
            self.setMesh(mesh)

        if self.mesh is None:
            self.createMesh(depth=kwargs.pop('depth', None),
                            quality=kwargs.pop('quality', 34.0),
                            maxCellArea=kwargs.pop('maxCellArea', 0.0),
                            paraDX=kwargs.pop('paraDX', 0.3))

        self.inv.setData(dataVals)
        self.inv.setError(errVals, not self.errIsAbsolute)

        zWeight = kwargs.pop('zWeight', 0.7)
        if 'zweight' in kwargs:
            zWeight = kwargs.pop('zweight', 0.7)
            print("zweight option will be removed soon. Please use zWeight.")

        self.fop.regionManager().setZWeight(zWeight)

        self.inv.setLambda(kwargs.pop('lam', 20))
        self.inv.setMaxIter(kwargs.pop('maxIter', 20))
        self.inv.setRobustData(kwargs.pop('robustData', False))
        self.inv.setBlockyModel(kwargs.pop('blockyModel', False))
        self.inv.setRecalcJacobian(kwargs.pop('recalcJacobian', True))

        # TODO: ADD MORE KWARGS
        pc = self.fop.regionManager().parameterCount()

        startModel = kwargs.pop('startModel',
                                pg.RVector(pc, pg.median(dataVals)))

        self.inv.setModel(startModel)
        # self.fop.setStartModel(startModel)

        if kwargs.pop('startModelIsReference', False):
            self.inv.setReferenceModel(startModel)

        # Run the inversion
        if len(kwargs) > 0:
            print("Keyword arguments unknown:")
            print(kwargs)
            print("Warning! There are unknown kwargs arguments.")

        model = self.inv.run()
        self.model = model(self.paraDomain.cellMarkers())

        return self.model<|MERGE_RESOLUTION|>--- conflicted
+++ resolved
@@ -571,9 +571,8 @@
         """String representation of the class."""
         return self.__repr__()
 
-<<<<<<< HEAD
     def __repr__(self):
-        """String representation of the class."""
+        """String representation of the instance."""
         out = type(self).__name__ + " object"
         if hasattr(self, 'dataContainer'):
             out += "\n" + self.dataContainer.__str__()
@@ -582,10 +581,6 @@
         # some other stuff (data and model size)?
         return out
         # return "Method Manager: " + str(self.__class__)
-=======
-        if isinstance(errVals, float):
-            errVals = self.estimateError(dataVals, errLevel=errVals)
->>>>>>> 9b282c59
 
     def setVerbose(self, verbose):
         """Make the class verbose (put output to the console)"""
