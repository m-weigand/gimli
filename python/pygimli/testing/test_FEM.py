#!/usr/bin/env python
# -*- coding: utf-8 -*-

# write a correct test!
import unittest

import pygimli as pg
import numpy as np

class TestFiniteElementBasics(unittest.TestCase):

    def test_Neumann(self):
        """
        """
        def _test_(mesh, show=False):
            vTest = 0.1
<<<<<<< HEAD
            u = pg.solve(mesh, a=1, f=1,
                        bc={'Node': [mesh.findNearestNode([0.0, 0.0]), 0.],
                            'Neumann': [[1, -vTest], [2, vTest]]}, verbose=1)

            # pg.plt.plot(pg.x(mesh), u)
            # pg.wait()
=======
            u = pg.solve(mesh, a=1, f=0,
                         bc={'Node': [mesh.findNearestNode([0.0, 0.0]), 0.],
                             'Neumann': [[1, -vTest], [2, vTest]]}, verbose=0)

            if show:
                if mesh.dim() == 1:
                    pg.plt.plot(pg.x(mesh), u)
                elif mesh.dim() == 2:
                    pg.show(grid, pg.abs(v))
                    pg.show(grid, v, showMesh=1)
                pg.wait()
            
>>>>>>> 9b282c59
            v = pg.solver.grad(mesh, u)
            #print("|v|:", min(pg.abs(v)), max(pg.abs(v)), pg.mean(pg.abs(v)))
            np.testing.assert_allclose(pg.abs(v), np.ones(mesh.cellCount())*vTest)
            return v

<<<<<<< HEAD
        #_test_(pg.createGrid(x=np.linspace(-2, 1, 11))) #1D
        #_test_(pg.createGrid(x=np.linspace(-2, 2, 41), y=np.linspace(0, 1, 21))) #2D reg
        #_test_(pg.createGrid(x=np.linspace(-0.04, 0.01, 21), y=np.linspace(-0.4, 0, 21))) #2D scaled
=======
        _test_(pg.createGrid(x=np.linspace(-2, 1, 11)), show=False) #1D
        _test_(pg.createGrid(x=np.linspace(-2, 2, 41), y=np.linspace(0, 1, 21))) #2D reg
        _test_(pg.createGrid(x=np.linspace(-0.04, 0.01, 21), y=np.linspace(-0.4, 0, 21))) #2D scaled
>>>>>>> 9b282c59
        _test_(pg.createGrid(x=np.linspace(-2, 1, 11), y=np.linspace( 0, 1, 11),
                             z=np.linspace( 0, 1, 11))) #3D

        grid = pg.createGrid(x=np.linspace(-2, 2, 41), y=np.linspace(0, 1, 21))
        grid.rotate([0, 0, np.pi/4])
        v = _test_(grid) #2D reg - rotated

        #TODO 2D, Tri, 3D Tet

    def test_Dirichlet(self):
        """
        """
        def _testP1_(mesh, show=False):
            """ Laplace u = 0 solves u = x for u(r=0)=0 and u(r=1)=1
                Test for u == exact x for P1 base functions
            """
<<<<<<< HEAD
            u = pg.solve(mesh, f=0, bc={'Dirichlet': [[1, 0], [2, 1]]})
=======
            u = pg.solve(mesh, a=1, b=0, f=0, 
                         bc={'Dirichlet': [[1, 0], [2, 1]]})
>>>>>>> 9b282c59

            if show:
                if mesh.dim()==1:    
                    pg.plt.plot(pg.x(mesh), u)
                    pg.wait()
                elif mesh.dim()==2:
                    pg.show(mesh, u, label='u')
                    pg.wait()

            xMin = mesh.xmin()
            xSpan = (mesh.xmax() - xMin)
            np.testing.assert_allclose(u, (pg.x(mesh)-xMin)/ xSpan)
            return u

        def _testP2_(mesh, show=False):
            """ Laplace u = 2 solves u = x² for u(r=0)=0 and u(r=1)=1
                Test for u == exact x² for P2 base functions
            """
            meshp2 = mesh.createP2()
            u = pg.solve(meshp2, f=-2, bc={'Dirichlet': [[1, 0], [2, 1]]})

            # find test pos different from node pos
            meshTests = mesh.createH2()
            meshTests = meshTests.createH2()

            c = [c.center() for c in meshTests.cells()]
            startPos = meshTests.node(0).pos()

            if mesh.dim() == 2:
                c = [b.center() for b in meshTests.boundaries(meshTests.boundaryMarkers()==4)]

            c.sort(key=lambda c_: c_.distance(startPos))
            ui = pg.interpolate(meshp2, u, c)
            xi = pg.utils.cumDist(c) + startPos.distance(c[0])       

            if show:
                pg.plt.plot(xi, ui)
                pg.plt.plot(xi, xi**2)
                pg.wait()
            
            np.testing.assert_allclose(ui, xi**2)
     
<<<<<<< HEAD

        _testP1_(pg.createGrid(x=np.linspace(0, 1, 11))) #1D
=======
        _testP1_(pg.createGrid(x=np.linspace(0, 1, 11)), show=False) #1D
>>>>>>> 9b282c59
        _testP1_(pg.createGrid(x=np.linspace(-2, 1, 11), y=np.linspace(0, 1, 11))) #2D reg quad
        _testP1_(pg.createGrid(x=np.linspace(-0.04, 0.01, 11), y=np.linspace(-0.4, 0, 11))) #2D scaled
        _testP1_(pg.createGrid(x=np.linspace(-2, 1, 11), y=np.linspace( 0, 1, 11),
                             z=np.linspace( 0, 1, 11))) #3D

        mesh = pg.meshtools.createMesh(pg.meshtools.createWorld(start=[4, -4], end=[6, -6], worldMarker=0), area=0.1)
        mesh.setBoundaryMarkers(np.array([0,1,3,2,4])[mesh.boundaryMarkers()])
        _testP1_(mesh, show=False) #2D tri

        grid = pg.createGrid(x=np.linspace(-2, 2, 11), y=np.linspace(0, 1, 11))
        grid.rotate([0, 0, np.pi/4])
        #can't find proper test for this rotated case
        #v = _testP1_(grid, show=False) #2D reg - rotated
        
        # P2 tests
        mesh = pg.meshtools.createMesh(pg.meshtools.createWorld(start=[0, -4], end=[1, -6], worldMarker=0), area=0.1)
        mesh.setBoundaryMarkers(np.array([0,1,3,2,4])[mesh.boundaryMarkers()])
        _testP2_(mesh, show=False) #2D tri
        _testP2_(pg.createGrid(x=np.linspace(0, 1, 11)), show=0) #1D
        _testP2_(pg.createGrid(x=np.linspace(0, 1, 11), y=np.linspace(0, 1, 11)), show=0) #2D reg quad
        grid = pg.createGrid(x=np.linspace(0, 1, 11), y=np.linspace(0, 1, 11))
        grid.rotate([0, 0, np.pi/4])
        v = _testP2_(grid, show=False) #2D reg - rotated


        #TODO 3D Tet

if __name__ == '__main__':
<<<<<<< HEAD
    #test = TestFiniteElementBasics()
    #test.test_Dirichlet()
    #test.test_Neumann()
=======
    # test = TestFiniteElementBasics()
    # test.test_Neumann()
    # test.test_Dirichlet()
>>>>>>> 9b282c59

    unittest.main()<|MERGE_RESOLUTION|>--- conflicted
+++ resolved
@@ -14,14 +14,6 @@
         """
         def _test_(mesh, show=False):
             vTest = 0.1
-<<<<<<< HEAD
-            u = pg.solve(mesh, a=1, f=1,
-                        bc={'Node': [mesh.findNearestNode([0.0, 0.0]), 0.],
-                            'Neumann': [[1, -vTest], [2, vTest]]}, verbose=1)
-
-            # pg.plt.plot(pg.x(mesh), u)
-            # pg.wait()
-=======
             u = pg.solve(mesh, a=1, f=0,
                          bc={'Node': [mesh.findNearestNode([0.0, 0.0]), 0.],
                              'Neumann': [[1, -vTest], [2, vTest]]}, verbose=0)
@@ -34,21 +26,14 @@
                     pg.show(grid, v, showMesh=1)
                 pg.wait()
             
->>>>>>> 9b282c59
             v = pg.solver.grad(mesh, u)
             #print("|v|:", min(pg.abs(v)), max(pg.abs(v)), pg.mean(pg.abs(v)))
             np.testing.assert_allclose(pg.abs(v), np.ones(mesh.cellCount())*vTest)
             return v
 
-<<<<<<< HEAD
-        #_test_(pg.createGrid(x=np.linspace(-2, 1, 11))) #1D
-        #_test_(pg.createGrid(x=np.linspace(-2, 2, 41), y=np.linspace(0, 1, 21))) #2D reg
-        #_test_(pg.createGrid(x=np.linspace(-0.04, 0.01, 21), y=np.linspace(-0.4, 0, 21))) #2D scaled
-=======
         _test_(pg.createGrid(x=np.linspace(-2, 1, 11)), show=False) #1D
         _test_(pg.createGrid(x=np.linspace(-2, 2, 41), y=np.linspace(0, 1, 21))) #2D reg
         _test_(pg.createGrid(x=np.linspace(-0.04, 0.01, 21), y=np.linspace(-0.4, 0, 21))) #2D scaled
->>>>>>> 9b282c59
         _test_(pg.createGrid(x=np.linspace(-2, 1, 11), y=np.linspace( 0, 1, 11),
                              z=np.linspace( 0, 1, 11))) #3D
 
@@ -65,12 +50,8 @@
             """ Laplace u = 0 solves u = x for u(r=0)=0 and u(r=1)=1
                 Test for u == exact x for P1 base functions
             """
-<<<<<<< HEAD
-            u = pg.solve(mesh, f=0, bc={'Dirichlet': [[1, 0], [2, 1]]})
-=======
             u = pg.solve(mesh, a=1, b=0, f=0, 
                          bc={'Dirichlet': [[1, 0], [2, 1]]})
->>>>>>> 9b282c59
 
             if show:
                 if mesh.dim()==1:    
@@ -113,12 +94,7 @@
             
             np.testing.assert_allclose(ui, xi**2)
      
-<<<<<<< HEAD
-
-        _testP1_(pg.createGrid(x=np.linspace(0, 1, 11))) #1D
-=======
         _testP1_(pg.createGrid(x=np.linspace(0, 1, 11)), show=False) #1D
->>>>>>> 9b282c59
         _testP1_(pg.createGrid(x=np.linspace(-2, 1, 11), y=np.linspace(0, 1, 11))) #2D reg quad
         _testP1_(pg.createGrid(x=np.linspace(-0.04, 0.01, 11), y=np.linspace(-0.4, 0, 11))) #2D scaled
         _testP1_(pg.createGrid(x=np.linspace(-2, 1, 11), y=np.linspace( 0, 1, 11),
@@ -147,14 +123,8 @@
         #TODO 3D Tet
 
 if __name__ == '__main__':
-<<<<<<< HEAD
-    #test = TestFiniteElementBasics()
-    #test.test_Dirichlet()
-    #test.test_Neumann()
-=======
     # test = TestFiniteElementBasics()
     # test.test_Neumann()
     # test.test_Dirichlet()
->>>>>>> 9b282c59
 
     unittest.main()