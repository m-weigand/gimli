--- conflicted
+++ resolved
@@ -111,11 +111,7 @@
         self.assertEqual(a.size(), len(x))
         self.assertEqual(pg.sum(a), sum(x))
         self.assertEqual(pg.sum(x), sum(x))
-<<<<<<< HEAD
         
-=======
-
->>>>>>> fa82cab5
     def test_NumpyToBVector(self):
         """Implemented in custom_rvalue.cpp."""
         x = np.array(range(-10, 10), dtype=float)
@@ -143,14 +139,10 @@
         x = np.arange(10, dtype=np.long)
         a = pg.RVector(x)
 
-<<<<<<< HEAD
-=======
         self.assertEqual(a.size(), len(x))
         self.assertEqual(pg.sum(a), sum(x))
 
         self.assertEqual(pg.sum(x), sum(x))
-
->>>>>>> fa82cab5
 
     def test_NumpyToCVector(self):
         pass
