--- conflicted
+++ resolved
@@ -105,17 +105,9 @@
 
 if __name__ == '__main__':
 
-<<<<<<< HEAD
     # pg.setDeepDebug(1)
     # t = TestMeshGenerator()
     # t.test_createGrid()
     # exit()
-=======
-    pg.setDeepDebug(0)
-
-    t = TestMeshGenerator()
-    t.test_MeshCreateSecNodes()
-    exit()
->>>>>>> 85f68ab8
 
     unittest.main()