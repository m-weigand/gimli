#!/usr/bin/env python
# -*- coding: utf-8 -*-
import unittest
import numpy as np
import pygimli as pg


class TestMeshGenerator(unittest.TestCase):

    def test_createGrid(self):
        mesh = pg.createGrid(3)
        self.assertEqual(mesh.xmax(), 2.0)
        mesh = pg.createGrid(3, 3)
        self.assertEqual(mesh.ymax(), 2.0)
        mesh = pg.createGrid(3, 3, 3)
        self.assertEqual(mesh.zmax(), 2.0)
        # mesh = pg.createMesh1D(10, 1)
        # print(mesh)
        # self.assertEqual(mesh.cellCount(), 10.0)

    def test_createMesh1D(self):

        mesh = pg.createMesh1D(10, 1)
        self.assertEqual(mesh.cellCount(), 10.0)
        self.assertEqual(mesh.xmax(), 10.0)

        mesh = pg.createMesh1D(nCells=10)
        self.assertEqual(mesh.cellCount(), 10.0)

        mesh = pg.createMesh1D(nCells=5, nProperties=2)
        self.assertEqual(mesh.cellCount(), 10.0)

        mesh = pg.createMesh1D(5, 2)
        self.assertEqual(mesh.cellCount(), 10.0)

        mesh = pg.createMesh1D(10)
        self.assertEqual(mesh.cellCount(), 10.0)

    def test_createMesh1DBlock(self):

        mesh = pg.createMesh1DBlock(nLayers=5)
        self.assertEqual(mesh.cellCount(), 9.0)

        mesh = pg.createMesh1DBlock(5)
        self.assertEqual(mesh.cellCount(), 9.0)

        mesh = pg.createMesh1DBlock(5, 1)
        self.assertEqual(mesh.cellCount(), 9.0)

        mesh = pg.createMesh1DBlock(nLayers=4, nProperties=2)
        self.assertEqual(mesh.cellCount(), 11.0)

        mesh = pg.createMesh1DBlock(4, 2)
        self.assertEqual(mesh.cellCount(), 11.0)

    def test_createMesh2D(self):

        mesh = pg.createMesh2D(xDim=5, yDim=2)
        self.assertEqual(mesh.cellCount(), 10.0)

        mesh = pg.createMesh2D(5, 2)
        self.assertEqual(mesh.cellCount(), 10.0)

        mesh = pg.createMesh2D(np.linspace(0, 1, 6),np.linspace(0, 1, 3))
        self.assertEqual(mesh.cellCount(), 10.0)

    def test_createMesh3D(self):

        mesh = pg.createMesh3D(xDim=5, yDim=3, zDim=2)
        self.assertEqual(mesh.cellCount(), 30.0)

    def test_createPartMesh(self):
        mesh = pg.createMesh1D(np.linspace(0, 1, 10))
        self.assertEqual(mesh.cellCount(), 9)

        mesh2 = mesh.createMeshByCellIdx(
            pg.find(pg.x(mesh.cellCenters()) < 0.5))
        self.assertEqual(mesh2.cellCount(), 4)
        self.assertEqual(mesh2.cellCenters()[-1][0] < 0.5, True)

    def test_MeshCreatePolyList(self):
        pos = [[0, 0], [1, 0], [1, -1], [0, -1]]
        poly = pg.meshtools.createPolygon(pos, isClosed=0)
        mesh = pg.meshtools.createMesh(poly, quality=20, area=0.001)
        self.assertEqual(mesh.nodeCount(), 4)
        self.assertEqual(mesh.cellCount(), 0)
        poly = pg.meshtools.createPolygon(pos, isClosed=1)
        mesh = pg.meshtools.createMesh(poly, quality=0, area=0.)
        self.assertEqual(mesh.nodeCount(), 4)
        self.assertEqual(mesh.cellCount(), 2)
        self.assertEqual(mesh.boundaryCount(), 5)

    def test_MeshCreateSecNodes(self):
        x = [0, 1, 2, 3, 42]
        y = [0, 1, 2, 3]
        z = [0, 1, 3]

        mesh = pg.createGrid(x, y, z)
        mesh.createSecondaryNodes(n=1)
        self.assertEqual(mesh.secondaryNodeCount(), mesh.boundaryCount() + \
                                                    (len(x)-1)*len(y)*len(z) + \
                                                    (len(y)-1)*len(z)*len(x) + \
                                                    (len(z)-1)*len(x)*len(y)) 
        
    def test_MeshStr(self):
        mesh= pg.createGrid(2,2,2)
        print(mesh.node(0))
        

if __name__ == '__main__':

<<<<<<< HEAD
    # pg.setDeepDebug(1)
    # t = TestMeshGenerator()
    # t.test_createGrid()
    # exit()
=======
    pg.setDeepDebug(0)

    t = TestMeshGenerator()
    t.test_MeshStr()
    # t.test_MeshCreateSecNodes()
    exit()
>>>>>>> de1e4aa9

    unittest.main()<|MERGE_RESOLUTION|>--- conflicted
+++ resolved
@@ -109,18 +109,9 @@
 
 if __name__ == '__main__':
 
-<<<<<<< HEAD
     # pg.setDeepDebug(1)
     # t = TestMeshGenerator()
     # t.test_createGrid()
     # exit()
-=======
-    pg.setDeepDebug(0)
-
-    t = TestMeshGenerator()
-    t.test_MeshStr()
-    # t.test_MeshCreateSecNodes()
-    exit()
->>>>>>> de1e4aa9
 
     unittest.main()