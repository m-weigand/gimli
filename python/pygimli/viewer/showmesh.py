# -*- coding: utf-8 -*-
"""Generic mesh visualization tools."""

import os
import sys
import time
import traceback

# plt should not be used outside of mplviewer
import matplotlib.pyplot as plt

import numpy as np

try:
    import pygimli as pg
    from pygimli.mplviewer import drawMesh, drawModel, drawField
    from pygimli.mplviewer import drawSensors
    from pygimli.mplviewer import createColorBar, updateColorBar
    from pygimli.mplviewer import drawStreams, addCoverageAlpha
    from pygimli.mplviewer import CellBrowser
    from pygimli.mplviewer.colorbar import cmapFromName
except ImportError as e:
    print(e)
    traceback.print_exc(file=sys.stdout)
    raise Exception('''ERROR: cannot import the library 'pygimli'.
        Ensure that pygimli is in your PYTHONPATH ''')


def show(mesh=None, data=None, **kwargs):
    """Mesh and model visualization.

    Syntactic sugar to show a mesh with data. Forwards to
    :py:mod:`pygimli.viewer.showMesh` or
    :py:mod:`pygimli.viewer.mayaview.showMesh3D` to show most of the typical 2D
    and 3D content. See tutorials and examples for usage hints. An empty show
    call create an empty ax window.

    Parameters
    ----------
    mesh : :gimliapi:`GIMLI::Mesh` or list of meshes
        2D or 3D GIMLi mesh

    **kwargs :
        * fitView : bool [True]
            Scale x and y limits to match the view.

        * ax : axe [None]
            Matplotlib axes object. Create a new if necessary.

        * Will be forwarded to the appropriate show functions.

    Returns
    -------
    Return the results from the showMesh* functions.

    See Also
    --------
    showMesh
    """
    if "axes" in kwargs:
        print("Deprecation Warning: Please use keyword `ax` instead of `axes`")
        kwargs['ax'] = kwargs.pop('axes', None)

    if isinstance(mesh, list):
        ax = kwargs.pop('ax', None)
        fitView = kwargs.pop('fitView', True)

        ax, cbar = show(mesh[0], data, hold=1, ax=ax, fitView=fitView, **kwargs)
        xmin = mesh[0].xmin()
        xmax = mesh[0].xmax()
        ymin = mesh[0].ymin()
        ymax = mesh[0].ymax()

        for m in mesh[1:]:
            ax, cbar = show(m, data, ax=ax, hold=1, fitView=False, **kwargs)
            xmin = min(xmin, m.xmin())
            xmax = max(xmax, m.xmax())
            ymin = min(ymin, m.ymin())
            ymax = max(ymax, m.ymax())

#        ax.relim()
#        ax.autoscale_view(tight=True)
        if fitView is not False:
            ax.set_xlim([xmin, xmax])
            ax.set_ylim([ymin, ymax])
        #        print(ax.get_data_interval())
        return ax, cbar

    if isinstance(mesh, pg.Mesh):
        if mesh.dim() == 2:
            if pg.zero(pg.y(mesh)):
                pg.info("swap z<->y coordinates for visualization.")
                meshSwap = pg.Mesh(mesh)
                for n in meshSwap.nodes():
                    n.pos()[1] = n.pos()[2]
                return showMesh(meshSwap, data, **kwargs)

            return showMesh(mesh, data, **kwargs)
        elif mesh.dim() == 3:

            from .mayaview import showMesh3D

            return showMesh3D(mesh, data, **kwargs)
        else:
            pg.error("ERROR: Mesh not valid.", mesh)

    ax = kwargs.pop('ax', None)

    if ax is None:
        ax = plt.subplots()[1]

    return ax, None


def showMesh(mesh, data=None, hold=False, block=False, colorBar=None,
             label=None, coverage=None, ax=None, savefig=None,
             showMesh=False, showBoundary=None,
             markers=False, **kwargs):
    """2D Mesh visualization.

    Create an axis object and plot a 2D mesh with given node or cell data.
    Returns the axis and the color bar. The type of data determine the
    appropriate draw method.

    Parameters
    ----------

    mesh : :gimliapi:`GIMLI::Mesh`
        2D or 3D GIMLi mesh

    data : iterable [None]
        Optionally data to visualize.

        . None (draw mesh only)
            forward to :py:mod:`pygimli.mplviewer.drawMesh`
            or if no cells are given:
            forward to :py:mod:`pygimli.mplviewer.drawPLC`

        . [[marker, value], ...]
            List of Cellvalues per cell marker
            forward to :py:mod:`pygimli.mplviewer.drawModel`

        . float per cell -- model, patch
            forward to :py:mod:`pygimli.mplviewer.drawModel`

        . float per node -- scalar field
            forward to :py:mod:`pygimli.mplviewer.drawField`

        . iterable of type [float, float] -- vector field
            forward to :py:mod:`pygimli.mplviewer.drawStreams`

        . pg.R3Vector -- vector field
            forward to :py:mod:`pygimli.mplviewer.drawStreams`

        . pg.stdVectorRVector3 -- sensor positions
            forward to :py:mod:`pygimli.mplviewer.drawSensors`


    hold : bool [false]
        Set interactive plot mode for matplotlib.
        If this is set to false [default] your script will open
        a window with the figure and draw your content.
        If set to true nothing happens until you either force another show with
        hold=False, you call plt.show() or pg.wait().
        If you want show with stopping your script set block = True.

    block : bool [false]
        Force show drawing your content and block the script until you
        close the current figure.

    colorBar : bool [None], Colorbar
        Create and show a colorbar. If colorBar is a valid colorbar then only
        its values will be updated.

    label : str
        Set colorbar label. If set colorbar is toggled to True. [None]

    coverage : iterable [None]
        Weight data by the given coverage array and fadeout the color.

    ax : matplotlib.Axes [None]
        Instead of create a new and empty ax, just draw into the a given.
        Useful to combine draws.

    savefig: string
        Filename for a direct save to disc.
        The matplotlib pdf-output is a little bit big so we try
        an epstopdf if the .eps suffix is found in savefig

    showMesh : bool [False]
        Shows the mesh itself aditional.

    showBoundary : bool [None]
        Shows all boundary with marker != 0. A value None means automatic
        True for cell data and False for node data.

    marker : bool [False]
        Show mesh and boundary marker.

    **kwargs :
        * xlabel : str [None]
            Add label to the x axis

        * ylabel : str [None]
            Add label to the y axis

        * all remaining
            Will be forwarded to the draw functions and matplotlib methods,
            respectively.

    Examples
    --------
    >>> import pygimli as pg
    >>> import pygimli.meshtools as mt
    >>> world = mt.createWorld(start=[-10, 0], end=[10, -10],
    ...                        layers=[-3, -7], worldMarker=False)
    >>> mesh = mt.createMesh(world, quality=32, area=0.2, smooth=[1, 10])
    >>> _ = pg.viewer.showMesh(mesh, markers=True)

    Returns
    -------
    ax : matplotlib.axes

    colobar : matplotlib.colorbar
    """
    pg.renameKwarg('cmap', 'cMap', kwargs)

    if ax is None:
        ax = plt.subplots()[1]

    # print('1*'*50)
    # print(locale.localeconv())

    # plt.subplots() resets locale setting to system default .. this went
    # horrible wrong for german 'decimal_point': ','
    pg.checkAndFixLocaleDecimal_point(verbose=False)

    # print('2*'*50)
    # print(locale.localeconv())

    if block:
        hold = True

    lastHoldStatus = pg.mplviewer.utils.holdAxes__
    if not lastHoldStatus or hold:
        pg.mplviewer.hold(val=1)
        hold = True

    gci = None
    validData = False

    if markers:
        kwargs["boundaryMarker"] = True
        if mesh.cellCount() > 0:
            uniquemarkers, uniqueidx = np.unique(
                np.array(mesh.cellMarkers()), return_inverse=True)
            label = "Cell markers"
            kwargs["cMap"] = plt.cm.get_cmap("Set3", len(uniquemarkers))
            kwargs["logScale"] = False
            kwargs["cMin"] = -0.5
            kwargs["cMax"] = len(uniquemarkers) - 0.5
            data = np.arange(len(uniquemarkers))[uniqueidx]

    if data is None:
        showMesh = True
        if showBoundary is None:
            showBoundary = True
    elif isinstance(data, pg.stdVectorRVector3):
        drawSensors(ax, data, **kwargs)
    elif isinstance(data, pg.R3Vector):
        drawStreams(ax, mesh, data, **kwargs)
    else:
        ### data=[[marker, val], ....]
        if isinstance(data, list) and \
            isinstance(data[0], list) and isinstance(data[0][0], int):
            data = pg.solver.parseMapToCellArray(data, mesh)

        if hasattr(data[0], '__len__') and not \
            isinstance(data, np.ma.core.MaskedArray):

            if len(data) == 2:  # [u,v] x N
                data = np.array(data).T

            if data.shape[1] == 2:
                drawStreams(ax, mesh, data, **kwargs)

            elif data.shape[1] == 3:  # probably N x [u,v,w]
                # if sum(data[:, 0]) != sum(data[:, 1]):
                # drawStreams(ax, mesh, data, **kwargs)
                drawStreams(ax, mesh, data[:, 0:2], **kwargs)
            else:
                pg.warn("No valid stream data:", data.shape, data.ndim)
                showMesh = True
        elif min(data) == max(data):  # or pg.haveInfNaN(data):
            pg.warn("No valid data: ", min(data), max(data), pg.haveInfNaN(data))
            showMesh = True
        else:
            validData = True
            try:
                cMap = kwargs.pop('cMap', None)
                
                if len(data) == mesh.cellCount():
                    gci = drawModel(ax, mesh, data, **kwargs)
                    if showBoundary is None:
                        showBoundary = True

                elif len(data) == mesh.nodeCount():
                    gci = drawField(ax, mesh, data, **kwargs)
<<<<<<< HEAD
                    
                cMap = kwargs.pop('cMap', None)
=======

>>>>>>> 49347ee4
                if cMap is not None:
                    gci.set_cmap(cmapFromName(cMap))
                    #gci.cmap.set_under('k')

            except BaseException as e:
                print("Exception occured: ", e)
                print("Data: ", min(data), max(data), pg.haveInfNaN(data))
                print("Mesh: ", mesh)
                drawMesh(ax, mesh, **kwargs)

    if mesh.cellCount() == 0:
        showMesh = False
        if mesh.boundaryCount() == 0:
            pg.mplviewer.drawPLC(ax, mesh, showNodes=True,
                                 fillRegion=False, showBoundary=False,
                                 **kwargs)
            showBoundary = False
            #ax.plot(pg.x(mesh), pg.y(mesh), '.', color='black')
        else:
            pg.mplviewer.drawPLC(ax, mesh, **kwargs)


    if showMesh:
        if gci is not None and hasattr(gci, 'set_antialiased'):
            gci.set_antialiased(True)
            gci.set_linewidth(0.3)
            gci.set_edgecolor("0.1")
        else:
            pg.mplviewer.drawSelectedMeshBoundaries(ax, mesh.boundaries(),
                                                    color="0.1", linewidth=0.3)
            #drawMesh(ax, mesh, **kwargs)

    if showBoundary is True or showBoundary is 1:
        b = mesh.boundaries(mesh.boundaryMarkers() != 0)
        pg.mplviewer.drawSelectedMeshBoundaries(ax, b,
                                                color=(0.0, 0.0, 0.0, 1.0),
                                                linewidth=1.4)

    fitView = kwargs.pop('fitView', True)
    if fitView:
        ax.set_xlim(mesh.xmin(), mesh.xmax())
        ax.set_ylim(mesh.ymin(), mesh.ymax())
        ax.set_aspect('equal')

    cbar = None

    if label is not None and colorBar is None:
        colorBar = True

    if colorBar and validData:
        # , **kwargs) # causes problems!
        labels = ['cMin', 'cMax', 'nLevs', 'cMap', 'logScale']
        subkwargs = {key: kwargs[key] for key in labels if key in kwargs}
        subkwargs['label'] = label

        if colorBar is True or colorBar is 1:
            cbar = createColorBar(gci,
                                  orientation=kwargs.pop('orientation', 'horizontal'),
                                  size=kwargs.pop('size', 0.2),
                                  pad=kwargs.pop('pad', None)
                                  )
            updateColorBar(cbar, **subkwargs)
        elif colorBar is not False:
            cbar = updateColorBar(colorBar, **subkwargs)

        if markers:
            ticks = np.arange(len(uniquemarkers))
            cbar.set_ticks(ticks)
            labels = []
            for marker in uniquemarkers:
                labels.append(str((marker)))
            cbar.set_ticklabels(labels)

    if coverage is not None:
        if len(data) == mesh.cellCount():
            addCoverageAlpha(gci, coverage)
        else:
            raise BaseException('toImplement')
            # addCoverageAlpha(gci, pg.cellDataToPointData(mesh, coverage))

    if not hold or block is not False and plt.get_backend() is not "Agg":
        if data is not None:
            if len(data) == mesh.cellCount():
                cb = CellBrowser(mesh, data, ax=ax)

        plt.show(block=block)
        try:
            plt.pause(0.01)
        except BaseException as _:

            pass

    if hold:
        pg.mplviewer.hold(val=lastHoldStatus)

    if savefig:
        print('saving: ' + savefig + ' ...')

        if '.' not in savefig:
            savefig += '.pdf'

        ax.figure.savefig(savefig, bbox_inches='tight')
        # rc params savefig.format=pdf

        if '.eps' in savefig:
            try:
                print("trying eps2pdf ... ")
                os.system('epstopdf ' + savefig)
            except BaseException:
                pass
        print('..done')

    return ax, cbar


def showBoundaryNorm(mesh, normMap=None, **kwargs):
    """Show mesh boundaries normals.

    Show the mesh and draw a black line along the normal direction of all
    boundaries. If you provide a boundary marker vs. norm direction map,
    then only these norms are drawn.

    Parameters
    ----------

    mesh : :gimliapi:`GIMLI::Mesh`
        2D or 3D GIMLi mesh

    normMap : list
        list of [boundary marker, [norm]] pairs. e.g. [[1, [0.0,1.0]], ... ]

    **kwargs :
        Will be forwarded to the draw functions and matplotlib methods,
        respectively.

    Returns
    -------
    ax : matplotlib.ax
    """
    ax = kwargs.pop('ax', None)

    col = kwargs.pop('color', 'Black')

    if normMap:
        for pair in normMap:
            bounds = mesh.findBoundaryByMarker(pair[0])

            for b in bounds:
                c1 = b.center()

                if (pair[1][0] != 0) or (pair[1][1] != 0):
                    ax.arrow(c1[0], c1[1], pair[1][0], pair[1][1],
                             head_width=0.1, head_length=0.3, color=col,
                             **kwargs)
                else:
                    ax.plot(c1[0], c1[1], 'o', color=col)
        return

    ax = show(mesh, hold=True, ax=ax)[0]
    for b in mesh.boundaries():
        c1 = b.center()
        c2 = c1 + b.norm()
        ax.plot([c1[0], c2[0]], [c1[1], c2[1]], color=col, **kwargs)

    time.sleep(0.05)

    return ax<|MERGE_RESOLUTION|>--- conflicted
+++ resolved
@@ -306,12 +306,7 @@
 
                 elif len(data) == mesh.nodeCount():
                     gci = drawField(ax, mesh, data, **kwargs)
-<<<<<<< HEAD
                     
-                cMap = kwargs.pop('cMap', None)
-=======
-
->>>>>>> 49347ee4
                 if cMap is not None:
                     gci.set_cmap(cmapFromName(cMap))
                     #gci.cmap.set_under('k')
